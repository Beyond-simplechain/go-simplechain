// Copyright 2015 The go-simplechain Authors
// This file is part of go-simplechain.
//
// go-simplechain is free software: you can redistribute it and/or modify
// it under the terms of the GNU General Public License as published by
// the Free Software Foundation, either version 3 of the License, or
// (at your option) any later version.
//
// go-simplechain is distributed in the hope that it will be useful,
// but WITHOUT ANY WARRANTY; without even the implied warranty of
// MERCHANTABILITY or FITNESS FOR A PARTICULAR PURPOSE. See the
// GNU General Public License for more details.
//
// You should have received a copy of the GNU General Public License
// along with go-simplechain. If not, see <http://www.gnu.org/licenses/>.

// Package utils contains internal helper functions for go-simplechain commands.
package utils

import (
	"crypto/ecdsa"
	"errors"
	"fmt"
	"io"
	"io/ioutil"
	"math/big"
	"os"
	"path/filepath"
	"strconv"
	"strings"
	"text/tabwriter"
	"text/template"
	"time"

	pcsclite "github.com/gballet/go-libpcsclite"
	"github.com/simplechain-org/go-simplechain/accounts"
	"github.com/simplechain-org/go-simplechain/accounts/keystore"
	"github.com/simplechain-org/go-simplechain/common"
	"github.com/simplechain-org/go-simplechain/common/fdlimit"
	"github.com/simplechain-org/go-simplechain/consensus"
	"github.com/simplechain-org/go-simplechain/consensus/clique"
	"github.com/simplechain-org/go-simplechain/consensus/ethash"
	"github.com/simplechain-org/go-simplechain/consensus/scrypt"
	"github.com/simplechain-org/go-simplechain/core"
	"github.com/simplechain-org/go-simplechain/core/vm"
	"github.com/simplechain-org/go-simplechain/cross"
	"github.com/simplechain-org/go-simplechain/cross/backend/synchronise"
	"github.com/simplechain-org/go-simplechain/crypto"
	"github.com/simplechain-org/go-simplechain/eth"
	"github.com/simplechain-org/go-simplechain/eth/downloader"
	"github.com/simplechain-org/go-simplechain/eth/gasprice"
	"github.com/simplechain-org/go-simplechain/ethdb"
	"github.com/simplechain-org/go-simplechain/ethstats"
	"github.com/simplechain-org/go-simplechain/graphql"
	"github.com/simplechain-org/go-simplechain/les"
	"github.com/simplechain-org/go-simplechain/log"
	"github.com/simplechain-org/go-simplechain/metrics"
	"github.com/simplechain-org/go-simplechain/metrics/influxdb"
	"github.com/simplechain-org/go-simplechain/miner"
	"github.com/simplechain-org/go-simplechain/node"
	"github.com/simplechain-org/go-simplechain/p2p"
	"github.com/simplechain-org/go-simplechain/p2p/discv5"
	"github.com/simplechain-org/go-simplechain/p2p/enode"
	"github.com/simplechain-org/go-simplechain/p2p/nat"
	"github.com/simplechain-org/go-simplechain/p2p/netutil"
	"github.com/simplechain-org/go-simplechain/params"
	"github.com/simplechain-org/go-simplechain/rpc"
	"github.com/simplechain-org/go-simplechain/sub"
	whisper "github.com/simplechain-org/go-simplechain/whisper/whisperv6"
	cli "gopkg.in/urfave/cli.v1"
)

var (
	CommandHelpTemplate = `{{.cmd.Name}}{{if .cmd.Subcommands}} command{{end}}{{if .cmd.Flags}} [command options]{{end}} [arguments...]
{{if .cmd.Description}}{{.cmd.Description}}
{{end}}{{if .cmd.Subcommands}}
SUBCOMMANDS:
	{{range .cmd.Subcommands}}{{.Name}}{{with .ShortName}}, {{.}}{{end}}{{ "\t" }}{{.Usage}}
	{{end}}{{end}}{{if .categorizedFlags}}
{{range $idx, $categorized := .categorizedFlags}}{{$categorized.Name}} OPTIONS:
{{range $categorized.Flags}}{{"\t"}}{{.}}
{{end}}
{{end}}{{end}}`

	OriginCommandHelpTemplate = `{{.Name}}{{if .Subcommands}} command{{end}}{{if .Flags}} [command options]{{end}} [arguments...]
{{if .Description}}{{.Description}}
{{end}}{{if .Subcommands}}
SUBCOMMANDS:
	{{range .Subcommands}}{{.Name}}{{with .ShortName}}, {{.}}{{end}}{{ "\t" }}{{.Usage}}
	{{end}}{{end}}{{if .Flags}}
OPTIONS:
{{range $.Flags}}{{"\t"}}{{.}}
{{end}}
{{end}}`
)

func init() {
	cli.AppHelpTemplate = `{{.Name}} {{if .Flags}}[global options] {{end}}command{{if .Flags}} [command options]{{end}} [arguments...]

VERSION:
   {{.Version}}

COMMANDS:
   {{range .Commands}}{{.Name}}{{with .ShortName}}, {{.}}{{end}}{{ "\t" }}{{.Usage}}
   {{end}}{{if .Flags}}
GLOBAL OPTIONS:
   {{range .Flags}}{{.}}
   {{end}}{{end}}
`
	cli.CommandHelpTemplate = CommandHelpTemplate
	cli.HelpPrinter = printHelp
}

// NewApp creates an app with sane defaults.
func NewApp(gitCommit, gitDate, usage string) *cli.App {
	app := cli.NewApp()
	app.Name = filepath.Base(os.Args[0])
	app.Author = ""
	app.Email = ""
	app.Version = params.VersionWithCommit(gitCommit, gitDate)
	app.Usage = usage
	return app
}

func printHelp(out io.Writer, templ string, data interface{}) {
	funcMap := template.FuncMap{"join": strings.Join}
	t := template.Must(template.New("help").Funcs(funcMap).Parse(templ))
	w := tabwriter.NewWriter(out, 38, 8, 2, ' ', 0)
	err := t.Execute(w, data)
	if err != nil {
		panic(err)
	}
	w.Flush()
}

// These are all the command line flags we support.
// If you add to this list, please remember to include the
// flag in the appropriate command definition.
//
// The flags are defined here so their names and help texts
// are the same for all commands.

var (
	// General settings
	DataDirFlag = DirectoryFlag{
		Name:  "datadir",
		Usage: "Data directory for the databases and keystore",
		Value: DirectoryString(node.DefaultDataDir()),
	}
	AncientFlag = DirectoryFlag{
		Name:  "datadir.ancient",
		Usage: "Data directory for ancient chain segments (default = inside chaindata)",
	}
	KeyStoreDirFlag = DirectoryFlag{
		Name:  "keystore",
		Usage: "Directory for the keystore (default = inside the datadir)",
	}
	NoUSBFlag = cli.BoolFlag{
		Name:  "nousb",
		Usage: "Disables monitoring for and managing USB hardware wallets",
	}
	SmartCardDaemonPathFlag = cli.StringFlag{
		Name:  "pcscdpath",
		Usage: "Path to the smartcard daemon (pcscd) socket file",
		Value: pcsclite.PCSCDSockName,
	}
	NetworkIdFlag = cli.Uint64Flag{
		Name:  "networkid",
		Usage: "Network identifier (integer, 1=Mainnet, 3=Testnet",
		Value: eth.DefaultConfig.NetworkId,
	}
	TestnetFlag = cli.BoolFlag{
		Name:  "testnet",
		Usage: "Ropsten network: pre-configured proof-of-work test network",
	}
	DeveloperFlag = cli.BoolFlag{
		Name:  "dev",
		Usage: "Ephemeral proof-of-authority network with a pre-funded developer account, mining enabled",
	}
	DeveloperPeriodFlag = cli.IntFlag{
		Name:  "dev.period",
		Usage: "Block period to use in developer mode (0 = mine only if transaction pending)",
	}
	IdentityFlag = cli.StringFlag{
		Name:  "identity",
		Usage: "Custom node name",
	}
	DocRootFlag = DirectoryFlag{
		Name:  "docroot",
		Usage: "Document Root for HTTPClient file scheme",
		Value: DirectoryString(homeDir()),
	}
	ExitWhenSyncedFlag = cli.BoolFlag{
		Name:  "exitwhensynced",
		Usage: "Exits after block synchronisation completes",
	}
	IterativeOutputFlag = cli.BoolFlag{
		Name:  "iterative",
		Usage: "Print streaming JSON iteratively, delimited by newlines",
	}
	ExcludeStorageFlag = cli.BoolFlag{
		Name:  "nostorage",
		Usage: "Exclude storage entries (save db lookups)",
	}
	IncludeIncompletesFlag = cli.BoolFlag{
		Name:  "incompletes",
		Usage: "Include accounts for which we don't have the address (missing preimage)",
	}
	ExcludeCodeFlag = cli.BoolFlag{
		Name:  "nocode",
		Usage: "Exclude contract code (save db lookups)",
	}
	defaultSyncMode = eth.DefaultConfig.SyncMode
	SyncModeFlag    = TextMarshalerFlag{
		Name:  "syncmode",
		Usage: `Blockchain sync mode ("fast", "full", or "light")`,
		Value: &defaultSyncMode,
	}
	GCModeFlag = cli.StringFlag{
		Name:  "gcmode",
		Usage: `Blockchain garbage collection mode ("full", "archive")`,
		Value: "full",
	}
	LightKDFFlag = cli.BoolFlag{
		Name:  "lightkdf",
		Usage: "Reduce key-derivation RAM & CPU usage at some expense of KDF strength",
	}
	WhitelistFlag = cli.StringFlag{
		Name:  "whitelist",
		Usage: "Comma separated block number-to-hash mappings to enforce (<number>=<hash>)",
	}
	OverrideSingularityFlag = cli.Uint64Flag{
		Name:  "override.singularity",
		Usage: "Manually specify singularity fork-block, overriding the bundled setting",
	}
	// Light server and client settings
	LightLegacyServFlag = cli.IntFlag{ // Deprecated in favor of light.serve, remove in 2021
		Name:  "lightserv",
		Usage: "Maximum percentage of time allowed for serving LES requests (deprecated, use --light.serve)",
		Value: eth.DefaultConfig.LightServ,
	}
	LightServeFlag = cli.IntFlag{
		Name:  "light.serve",
		Usage: "Maximum percentage of time allowed for serving LES requests (multi-threaded processing allows values over 100)",
		Value: eth.DefaultConfig.LightServ,
	}
	LightIngressFlag = cli.IntFlag{
		Name:  "light.ingress",
		Usage: "Incoming bandwidth limit for serving light clients (kilobytes/sec, 0 = unlimited)",
		Value: eth.DefaultConfig.LightIngress,
	}
	LightEgressFlag = cli.IntFlag{
		Name:  "light.egress",
		Usage: "Outgoing bandwidth limit for serving light clients (kilobytes/sec, 0 = unlimited)",
		Value: eth.DefaultConfig.LightEgress,
	}
	LightLegacyPeersFlag = cli.IntFlag{ // Deprecated in favor of light.maxpeers, remove in 2021
		Name:  "lightpeers",
		Usage: "Maximum number of light clients to serve, or light servers to attach to  (deprecated, use --light.maxpeers)",
		Value: eth.DefaultConfig.LightPeers,
	}
	LightMaxPeersFlag = cli.IntFlag{
		Name:  "light.maxpeers",
		Usage: "Maximum number of light clients to serve, or light servers to attach to",
		Value: eth.DefaultConfig.LightPeers,
	}
	UltraLightServersFlag = cli.StringFlag{
		Name:  "ulc.servers",
		Usage: "List of trusted ultra-light servers",
		Value: strings.Join(eth.DefaultConfig.UltraLightServers, ","),
	}
	UltraLightFractionFlag = cli.IntFlag{
		Name:  "ulc.fraction",
		Usage: "Minimum % of trusted ultra-light servers required to announce a new head",
		Value: eth.DefaultConfig.UltraLightFraction,
	}
	UltraLightOnlyAnnounceFlag = cli.BoolFlag{
		Name:  "ulc.onlyannounce",
		Usage: "Ultra light server sends announcements only",
	}
	// Ethash settings
	EthashCacheDirFlag = DirectoryFlag{
		Name:  "ethash.cachedir",
		Usage: "Directory to store the ethash verification caches (default = inside the datadir)",
	}
	EthashCachesInMemoryFlag = cli.IntFlag{
		Name:  "ethash.cachesinmem",
		Usage: "Number of recent ethash caches to keep in memory (16MB each)",
		Value: eth.DefaultConfig.Ethash.CachesInMem,
	}
	EthashCachesOnDiskFlag = cli.IntFlag{
		Name:  "ethash.cachesondisk",
		Usage: "Number of recent ethash caches to keep on disk (16MB each)",
		Value: eth.DefaultConfig.Ethash.CachesOnDisk,
	}
	EthashDatasetDirFlag = DirectoryFlag{
		Name:  "ethash.dagdir",
		Usage: "Directory to store the ethash mining DAGs",
		Value: DirectoryString(eth.DefaultConfig.Ethash.DatasetDir),
	}
	EthashDatasetsInMemoryFlag = cli.IntFlag{
		Name:  "ethash.dagsinmem",
		Usage: "Number of recent ethash mining DAGs to keep in memory (1+GB each)",
		Value: eth.DefaultConfig.Ethash.DatasetsInMem,
	}
	EthashDatasetsOnDiskFlag = cli.IntFlag{
		Name:  "ethash.dagsondisk",
		Usage: "Number of recent ethash mining DAGs to keep on disk (1+GB each)",
		Value: eth.DefaultConfig.Ethash.DatasetsOnDisk,
	}
	// Transaction pool settings
	TxPoolLocalsFlag = cli.StringFlag{
		Name:  "txpool.locals",
		Usage: "Comma separated accounts to treat as locals (no flush, priority inclusion)",
	}
	TxPoolNoLocalsFlag = cli.BoolFlag{
		Name:  "txpool.nolocals",
		Usage: "Disables price exemptions for locally submitted transactions",
	}
	TxPoolJournalFlag = cli.StringFlag{
		Name:  "txpool.journal",
		Usage: "Disk journal for local transaction to survive node restarts",
		Value: core.DefaultTxPoolConfig.Journal,
	}
	TxPoolRejournalFlag = cli.DurationFlag{
		Name:  "txpool.rejournal",
		Usage: "Time interval to regenerate the local transaction journal",
		Value: core.DefaultTxPoolConfig.Rejournal,
	}
	TxPoolPriceLimitFlag = cli.Uint64Flag{
		Name:  "txpool.pricelimit",
		Usage: "Minimum gas price limit to enforce for acceptance into the pool",
		Value: eth.DefaultConfig.TxPool.PriceLimit,
	}
	TxPoolPriceBumpFlag = cli.Uint64Flag{
		Name:  "txpool.pricebump",
		Usage: "Price bump percentage to replace an already existing transaction",
		Value: eth.DefaultConfig.TxPool.PriceBump,
	}
	TxPoolAccountSlotsFlag = cli.Uint64Flag{
		Name:  "txpool.accountslots",
		Usage: "Minimum number of executable transaction slots guaranteed per account",
		Value: eth.DefaultConfig.TxPool.AccountSlots,
	}
	TxPoolGlobalSlotsFlag = cli.Uint64Flag{
		Name:  "txpool.globalslots",
		Usage: "Maximum number of executable transaction slots for all accounts",
		Value: eth.DefaultConfig.TxPool.GlobalSlots,
	}
	TxPoolAccountQueueFlag = cli.Uint64Flag{
		Name:  "txpool.accountqueue",
		Usage: "Maximum number of non-executable transaction slots permitted per account",
		Value: eth.DefaultConfig.TxPool.AccountQueue,
	}
	TxPoolGlobalQueueFlag = cli.Uint64Flag{
		Name:  "txpool.globalqueue",
		Usage: "Maximum number of non-executable transaction slots for all accounts",
		Value: eth.DefaultConfig.TxPool.GlobalQueue,
	}
	TxPoolLifetimeFlag = cli.DurationFlag{
		Name:  "txpool.lifetime",
		Usage: "Maximum amount of time non-executable transaction are queued",
		Value: eth.DefaultConfig.TxPool.Lifetime,
	}
	// Performance tuning settings
	CacheFlag = cli.IntFlag{
		Name:  "cache",
		Usage: "Megabytes of memory allocated to internal caching (default = 4096 mainnet full node, 128 light mode)",
		Value: 1024,
	}
	CacheDatabaseFlag = cli.IntFlag{
		Name:  "cache.database",
		Usage: "Percentage of cache memory allowance to use for database io",
		Value: 50,
	}
	CacheTrieFlag = cli.IntFlag{
		Name:  "cache.trie",
		Usage: "Percentage of cache memory allowance to use for trie caching (default = 25% full mode, 50% archive mode)",
		Value: 25,
	}
	CacheGCFlag = cli.IntFlag{
		Name:  "cache.gc",
		Usage: "Percentage of cache memory allowance to use for trie pruning (default = 25% full mode, 0% archive mode)",
		Value: 25,
	}
	CacheNoPrefetchFlag = cli.BoolFlag{
		Name:  "cache.noprefetch",
		Usage: "Disable heuristic state prefetch during block import (less CPU and disk IO, more time waiting for data)",
	}
	// Miner settings
	MiningEnabledFlag = cli.BoolFlag{
		Name:  "mine",
		Usage: "Enable mining",
	}
	MinerThreadsFlag = cli.IntFlag{
		Name:  "miner.threads",
		Usage: "Number of CPU threads to use for mining",
		Value: 0,
	}
	MinerLegacyThreadsFlag = cli.IntFlag{
		Name:  "minerthreads",
		Usage: "Number of CPU threads to use for mining (deprecated, use --miner.threads)",
		Value: 0,
	}
	MinerNotifyFlag = cli.StringFlag{
		Name:  "miner.notify",
		Usage: "Comma separated HTTP URL list to notify of new work packages",
	}
	MinerGasTargetFlag = cli.Uint64Flag{
		Name:  "miner.gastarget",
		Usage: "Target gas floor for mined blocks",
		Value: eth.DefaultConfig.Miner.GasFloor,
	}
	MinerType = cli.StringFlag{
		Name:  "minertype",
		Usage: "MinerType, `default` -> cpu, `stratum` -> stratum protocol",
		Value: "default",
	}
	CPUAgentOff = cli.BoolFlag{
		Name:  "cpuagentoff",
		Usage: "CPUAgentOff, if turn off cpu miner agent while using stratum protocol",
	}
	StratumPort = cli.StringFlag{
		Name:  "stratum.port",
		Usage: "stratum protocol listening port",
		Value: ":8801",
	}
	StratumMaxConn = cli.IntFlag{
		Name:  "stratum.max",
		Usage: "Stratum Max Connection, default = 100",
		Value: 100,
	}
	StratumFanout = cli.BoolFlag{
		Name:  "stratum.fanout",
		Usage: "fanout, if turn on, stratum server send same task to each session",
	}
	StratumPassword = cli.StringFlag{
		Name:  "stratum.password",
		Usage: "stratum protocol password, default: no password",
		Value: "",
	}
	StratumHashRate = cli.BoolFlag{
		Name:  "stratum.hashrate",
		Usage: "calc stratum miner's hashRate , if turn on,sipe can estimate stratum miner's HashRate",
	}
	MinerLegacyGasTargetFlag = cli.Uint64Flag{
		Name:  "targetgaslimit",
		Usage: "Target gas floor for mined blocks (deprecated, use --miner.gastarget)",
		Value: eth.DefaultConfig.Miner.GasFloor,
	}
	MinerGasLimitFlag = cli.Uint64Flag{
		Name:  "miner.gaslimit",
		Usage: "Target gas ceiling for mined blocks",
		Value: eth.DefaultConfig.Miner.GasCeil,
	}
	MinerGasPriceFlag = BigFlag{
		Name:  "miner.gasprice",
		Usage: "Minimum gas price for mining a transaction",
		Value: eth.DefaultConfig.Miner.GasPrice,
	}
	MinerLegacyGasPriceFlag = BigFlag{
		Name:  "gasprice",
		Usage: "Minimum gas price for mining a transaction (deprecated, use --miner.gasprice)",
		Value: eth.DefaultConfig.Miner.GasPrice,
	}
	MinerEtherbaseFlag = cli.StringFlag{
		Name:  "miner.etherbase",
		Usage: "Public address for block mining rewards (default = first account)",
		Value: "0",
	}
	MinerLegacyEtherbaseFlag = cli.StringFlag{
		Name:  "etherbase",
		Usage: "Public address for block mining rewards (default = first account, deprecated, use --miner.etherbase)",
		Value: "0",
	}
	MinerExtraDataFlag = cli.StringFlag{
		Name:  "miner.extradata",
		Usage: "Block extra data set by the miner (default = client version)",
	}
	MinerLegacyExtraDataFlag = cli.StringFlag{
		Name:  "extradata",
		Usage: "Block extra data set by the miner (default = client version, deprecated, use --miner.extradata)",
	}
	MinerRecommitIntervalFlag = cli.DurationFlag{
		Name:  "miner.recommit",
		Usage: "Time interval to recreate the block being mined",
		Value: eth.DefaultConfig.Miner.Recommit,
	}
	MinerNoVerfiyFlag = cli.BoolFlag{
		Name:  "miner.noverify",
		Usage: "Disable remote sealing verification",
	}
	// Account settings
	UnlockedAccountFlag = cli.StringFlag{
		Name:  "unlock",
		Usage: "Comma separated list of accounts to unlock",
		Value: "",
	}
	PasswordFileFlag = cli.StringFlag{
		Name:  "password",
		Usage: "Password file to use for non-interactive password input",
		Value: "",
	}
	ExternalSignerFlag = cli.StringFlag{
		Name:  "signer",
		Usage: "External signer (url or path to ipc file)",
		Value: "",
	}
	VMEnableDebugFlag = cli.BoolFlag{
		Name:  "vmdebug",
		Usage: "Record information useful for VM and contract debugging",
	}
	InsecureUnlockAllowedFlag = cli.BoolFlag{
		Name:  "allow-insecure-unlock",
		Usage: "Allow insecure account unlocking when account-related RPCs are exposed by http",
	}
	RPCGlobalGasCap = cli.Uint64Flag{
		Name:  "rpc.gascap",
		Usage: "Sets a cap on gas that can be used in eth_call/estimateGas",
	}
	// Logging and debug settings
	EthStatsURLFlag = cli.StringFlag{
		Name:  "ethstats",
		Usage: "Reporting URL of a ethstats service (nodename:secret@host:port)",
	}
	FakePoWFlag = cli.BoolFlag{
		Name:  "fakepow",
		Usage: "Disables proof-of-work verification",
	}
	NoCompactionFlag = cli.BoolFlag{
		Name:  "nocompaction",
		Usage: "Disables db compaction after import",
	}
	// RPC settings
	IPCDisabledFlag = cli.BoolFlag{
		Name:  "ipcdisable",
		Usage: "Disable the IPC-RPC server",
	}
	IPCPathFlag = DirectoryFlag{
		Name:  "ipcpath",
		Usage: "Filename for IPC socket/pipe within the datadir (explicit paths escape it)",
	}
	RPCEnabledFlag = cli.BoolFlag{
		Name:  "rpc",
		Usage: "Enable the HTTP-RPC server",
	}
	RPCListenAddrFlag = cli.StringFlag{
		Name:  "rpcaddr",
		Usage: "HTTP-RPC server listening interface",
		Value: node.DefaultHTTPHost,
	}
	RPCPortFlag = cli.IntFlag{
		Name:  "rpcport",
		Usage: "HTTP-RPC server listening port",
		Value: node.DefaultHTTPPort,
	}
	RPCCORSDomainFlag = cli.StringFlag{
		Name:  "rpccorsdomain",
		Usage: "Comma separated list of domains from which to accept cross origin requests (browser enforced)",
		Value: "",
	}
	RPCVirtualHostsFlag = cli.StringFlag{
		Name:  "rpcvhosts",
		Usage: "Comma separated list of virtual hostnames from which to accept requests (server enforced). Accepts '*' wildcard.",
		Value: strings.Join(node.DefaultConfig.HTTPVirtualHosts, ","),
	}
	RPCApiFlag = cli.StringFlag{
		Name:  "rpcapi",
		Usage: "API's offered over the HTTP-RPC interface",
		Value: "",
	}
	WSEnabledFlag = cli.BoolFlag{
		Name:  "ws",
		Usage: "Enable the WS-RPC server",
	}
	WSListenAddrFlag = cli.StringFlag{
		Name:  "wsaddr",
		Usage: "WS-RPC server listening interface",
		Value: node.DefaultWSHost,
	}
	WSPortFlag = cli.IntFlag{
		Name:  "wsport",
		Usage: "WS-RPC server listening port",
		Value: node.DefaultWSPort,
	}
	WSApiFlag = cli.StringFlag{
		Name:  "wsapi",
		Usage: "API's offered over the WS-RPC interface",
		Value: "",
	}
	WSAllowedOriginsFlag = cli.StringFlag{
		Name:  "wsorigins",
		Usage: "Origins from which to accept websockets requests",
		Value: "",
	}
	SUBRPCEnabledFlag = cli.BoolFlag{
		Name:  "sub.rpc",
		Usage: "Enable the HTTP-RPC server for subchain",
	}
	SUBRPCListenAddrFlag = cli.StringFlag{
		Name:  "sub.rpcaddr",
		Usage: "HTTP-RPC server listening interface for subchain",
		Value: node.DefaultSubHTTPHost,
	}
	SUBRPCPortFlag = cli.IntFlag{
		Name:  "sub.rpcport",
		Usage: "HTTP-RPC server listening port for subchain",
		Value: node.DefaultSubHTTPPort,
	}
	SUBRPCApiFlag = cli.StringFlag{
		Name:  "sub.rpcapi",
		Usage: "API's offered over the HTTP-RPC interface for subchain",
		Value: "",
	}
	SUBIPCDisabledFlag = cli.BoolFlag{
		Name:  "sub.ipcdisable",
		Usage: "Disable the IPC-RPC server for subchain",
	}
	SUBIPCPathFlag = DirectoryFlag{
		Name:  "sub.ipcpath",
		Usage: "Filename for IPC socket/pipe within the datadir (explicit paths escape it) for subchain",
	}
	SUBWSEnabledFlag = cli.BoolFlag{
		Name:  "sub.ws",
		Usage: "Enable the WS-RPC server for subchain",
	}
	SUBWSListenAddrFlag = cli.StringFlag{
		Name:  "sub.wsaddr",
		Usage: "WS-RPC server listening interface for subchain",
		Value: node.DefaultSubWSHost,
	}
	SUBWSPortFlag = cli.IntFlag{
		Name:  "sub.wsport",
		Usage: "WS-RPC server listening port for subchain",
		Value: node.DefaultSubWSPort,
	}
	SUBWSApiFlag = cli.StringFlag{
		Name:  "sub.wsapi",
		Usage: "API's offered over the WS-RPC interface for subchain",
		Value: "",
	}
	SUBWSAllowedOriginsFlag = cli.StringFlag{
		Name:  "sub.wsorigins",
		Usage: "Origins from which to accept websockets requests for subchain",
		Value: "",
	}
	SUBRPCCORSDomainFlag = cli.StringFlag{
		Name:  "sub.rpccorsdomain",
		Usage: "Comma separated list of domains from which to accept cross origin requests (browser enforced) for subchain",
		Value: "",
	}
	SUBRPCVirtualHostsFlag = cli.StringFlag{
		Name:  "sub.rpcvhosts",
		Usage: "Comma separated list of virtual hostnames from which to accept requests (server enforced). Accepts '*' wildcard.for subchain",
		Value: strings.Join(node.DefaultConfig.HTTPVirtualHosts, ","),
	}
	GraphQLEnabledFlag = cli.BoolFlag{
		Name:  "graphql",
		Usage: "Enable the GraphQL server",
	}
	GraphQLListenAddrFlag = cli.StringFlag{
		Name:  "graphql.addr",
		Usage: "GraphQL server listening interface",
		Value: node.DefaultGraphQLHost,
	}
	GraphQLPortFlag = cli.IntFlag{
		Name:  "graphql.port",
		Usage: "GraphQL server listening port",
		Value: node.DefaultGraphQLPort,
	}
	GraphQLCORSDomainFlag = cli.StringFlag{
		Name:  "graphql.corsdomain",
		Usage: "Comma separated list of domains from which to accept cross origin requests (browser enforced)",
		Value: "",
	}
	GraphQLVirtualHostsFlag = cli.StringFlag{
		Name:  "graphql.vhosts",
		Usage: "Comma separated list of virtual hostnames from which to accept requests (server enforced). Accepts '*' wildcard.",
		Value: strings.Join(node.DefaultConfig.GraphQLVirtualHosts, ","),
	}
	ExecFlag = cli.StringFlag{
		Name:  "exec",
		Usage: "Execute JavaScript statement",
	}
	PreloadJSFlag = cli.StringFlag{
		Name:  "preload",
		Usage: "Comma separated list of JavaScript files to preload into the console",
	}

	// Network Settings
	MaxPeersFlag = cli.IntFlag{
		Name:  "maxpeers",
		Usage: "Maximum number of network peers (network disabled if set to 0)",
		Value: node.DefaultConfig.P2P.MaxPeers,
	}
	MaxPendingPeersFlag = cli.IntFlag{
		Name:  "maxpendpeers",
		Usage: "Maximum number of pending connection attempts (defaults used if set to 0)",
		Value: node.DefaultConfig.P2P.MaxPendingPeers,
	}
	ListenPortFlag = cli.IntFlag{
		Name:  "port",
		Usage: "Network listening port",
		Value: 30312,
	}
	BootnodesFlag = cli.StringFlag{
		Name:  "bootnodes",
		Usage: "Comma separated enode URLs for P2P discovery bootstrap (set v4+v5 instead for light servers)",
		Value: "",
	}
	BootnodesV4Flag = cli.StringFlag{
		Name:  "bootnodesv4",
		Usage: "Comma separated enode URLs for P2P v4 discovery bootstrap (light server, full nodes)",
		Value: "",
	}
	BootnodesV5Flag = cli.StringFlag{
		Name:  "bootnodesv5",
		Usage: "Comma separated enode URLs for P2P v5 discovery bootstrap (light server, light nodes)",
		Value: "",
	}
	NodeKeyFileFlag = cli.StringFlag{
		Name:  "nodekey",
		Usage: "P2P node key file",
	}
	NodeKeyHexFlag = cli.StringFlag{
		Name:  "nodekeyhex",
		Usage: "P2P node key as hex (for testing)",
	}
	NATFlag = cli.StringFlag{
		Name:  "nat",
		Usage: "NAT port mapping mechanism (any|none|upnp|pmp|extip:<IP>)",
		Value: "any",
	}
	NoDiscoverFlag = cli.BoolFlag{
		Name:  "nodiscover",
		Usage: "Disables the peer discovery mechanism (manual peer addition)",
	}
	DiscoveryV5Flag = cli.BoolFlag{
		Name:  "v5disc",
		Usage: "Enables the experimental RLPx V5 (Topic Discovery) mechanism",
	}
	NetrestrictFlag = cli.StringFlag{
		Name:  "netrestrict",
		Usage: "Restricts network communication to the given IP networks (CIDR masks)",
	}

	// ATM the url is left to the user and deployment to
	JSpathFlag = cli.StringFlag{
		Name:  "jspath",
		Usage: "JavaScript root path for `loadScript`",
		Value: ".",
	}

	// Gas price oracle settings
	GpoBlocksFlag = cli.IntFlag{
		Name:  "gpoblocks",
		Usage: "Number of recent blocks to check for gas prices",
		Value: eth.DefaultConfig.GPO.Blocks,
	}
	GpoPercentileFlag = cli.IntFlag{
		Name:  "gpopercentile",
		Usage: "Suggested gas price is the given percentile of a set of recent transaction gas prices",
		Value: eth.DefaultConfig.GPO.Percentile,
	}
	WhisperEnabledFlag = cli.BoolFlag{
		Name:  "shh",
		Usage: "Enable Whisper",
	}
	WhisperMaxMessageSizeFlag = cli.IntFlag{
		Name:  "shh.maxmessagesize",
		Usage: "Max message size accepted",
		Value: int(whisper.DefaultMaxMessageSize),
	}
	WhisperMinPOWFlag = cli.Float64Flag{
		Name:  "shh.pow",
		Usage: "Minimum POW accepted",
		Value: whisper.DefaultMinimumPoW,
	}
	WhisperRestrictConnectionBetweenLightClientsFlag = cli.BoolFlag{
		Name:  "shh.restrict-light",
		Usage: "Restrict connection between two whisper light clients",
	}

	// Raft flags
	RaftModeFlag = cli.BoolFlag{
		Name:  "raft",
		Usage: "If enabled, uses Raft consensus",
	}
	RaftJoinExistingFlag = cli.IntFlag{
		Name:  "raftjoinexisting",
		Usage: "The raft ID to assume when joining an pre-existing cluster",
		Value: 0,
	}
	RaftPortFlag = cli.IntFlag{
		Name:  "raftport",
		Usage: "The port to bind for the raft transport",
		Value: 50400,
	}

	// Istanbul settings
	IstanbulRequestTimeoutFlag = cli.Uint64Flag{
		Name:  "istanbul.requesttimeout",
		Usage: "Timeout for each Istanbul round in milliseconds",
		Value: eth.DefaultConfig.Istanbul.RequestTimeout,
	}
	IstanbulBlockPeriodFlag = cli.Uint64Flag{
		Name:  "istanbul.blockperiod",
		Usage: "Default minimum difference between two consecutive block's timestamps in seconds",
		Value: eth.DefaultConfig.Istanbul.BlockPeriod,
	}

	// Metrics flags
	MetricsEnabledFlag = cli.BoolFlag{
		Name:  "metrics",
		Usage: "Enable metrics collection and reporting",
	}
	MetricsEnabledExpensiveFlag = cli.BoolFlag{
		Name:  "metrics.expensive",
		Usage: "Enable expensive metrics collection and reporting",
	}
	MetricsEnableInfluxDBFlag = cli.BoolFlag{
		Name:  "metrics.influxdb",
		Usage: "Enable metrics export/push to an external InfluxDB database",
	}
	MetricsInfluxDBEndpointFlag = cli.StringFlag{
		Name:  "metrics.influxdb.endpoint",
		Usage: "InfluxDB API endpoint to report metrics to",
		Value: "http://localhost:8086",
	}
	MetricsInfluxDBDatabaseFlag = cli.StringFlag{
		Name:  "metrics.influxdb.database",
		Usage: "InfluxDB database name to push reported metrics to",
		Value: "geth",
	}
	MetricsInfluxDBUsernameFlag = cli.StringFlag{
		Name:  "metrics.influxdb.username",
		Usage: "Username to authorize access to the database",
		Value: "test",
	}
	MetricsInfluxDBPasswordFlag = cli.StringFlag{
		Name:  "metrics.influxdb.password",
		Usage: "Password to authorize access to the database",
		Value: "test",
	}
	// Tags are part of every measurement sent to InfluxDB. Queries on tags are faster in InfluxDB.
	// For example `host` tag could be used so that we can group all nodes and average a measurement
	// across all of them, but also so that we can select a specific node and inspect its measurements.
	// https://docs.influxdata.com/influxdb/v1.4/concepts/key_concepts/#tag-key
	MetricsInfluxDBTagsFlag = cli.StringFlag{
		Name:  "metrics.influxdb.tags",
		Usage: "Comma-separated InfluxDB tags (key/values) attached to all measurements",
		Value: "host=localhost",
	}

	EWASMInterpreterFlag = cli.StringFlag{
		Name:  "vm.ewasm",
		Usage: "External ewasm configuration (default = built-in interpreter)",
		Value: "",
	}
	EVMInterpreterFlag = cli.StringFlag{
		Name:  "vm.evm",
		Usage: "External EVM configuration (default = built-in interpreter)",
		Value: "",
	}
	role = eth.DefaultConfig.Role

	RoleFlag = TextMarshalerFlag{
		Name:  "role",
		Usage: "it can be one of (mainchain,subchain,anchor)",
		Value: &role,
	}
	ContractMainFlag = cli.StringFlag{
		Name:  "contract.main",
		Usage: "The address of main contract",
	}
	ContractSubFlag = cli.StringFlag{
		Name:  "contract.sub",
		Usage: "The address of sub contract",
	}
	AnchorSignerFlag = cli.StringFlag{
		Name:  "anchor.signer",
		Usage: "public address of anchor signer",
	}
<<<<<<< HEAD
=======
	AnchorSyncModeFlag = TextMarshalerFlag{
		Name:  "anchor.syncmode",
		Usage: `anchor peer syncmode("all", "store", "pending" or "off")`,
		Value: &cross.DefaultConfig.SyncMode,
	}
>>>>>>> 341aff7b
	ConfirmDepthFlag = cli.IntFlag{
		Name:  "anchor.confirmdepth",
		Usage: "anchor's confirm block depth",
		Value: 12,
	}
	AnchorMaxGasPriceFlag = cli.Int64Flag{
		Name:  "anchor.maxgasprice",
		Usage: "anchor's max gasprice(GWei) for cross chain txs",
		Value: 100,
	}
)

// MakeDataDir retrieves the currently requested data directory, terminating
// if none (or the empty string) is specified. If the node is starting a testnet,
// the a subdirectory of the specified datadir will be used.
func MakeDataDir(ctx *cli.Context) string {
	if path := ctx.GlobalString(DataDirFlag.Name); path != "" {
		if ctx.GlobalBool(TestnetFlag.Name) {
			return filepath.Join(path, "testnet")
		}
		return path
	}
	Fatalf("Cannot determine default data directory, please set manually (--datadir)")
	return ""
}

// setNodeKey creates a node key from set command line flags, either loading it
// from a file or as a specified hex value. If neither flags were provided, this
// method returns nil and an emphemeral key is to be generated.
func setNodeKey(ctx *cli.Context, cfg *p2p.Config) {
	var (
		hex  = ctx.GlobalString(NodeKeyHexFlag.Name)
		file = ctx.GlobalString(NodeKeyFileFlag.Name)
		key  *ecdsa.PrivateKey
		err  error
	)
	switch {
	case file != "" && hex != "":
		Fatalf("Options %q and %q are mutually exclusive", NodeKeyFileFlag.Name, NodeKeyHexFlag.Name)
	case file != "":
		if key, err = crypto.LoadECDSA(file); err != nil {
			Fatalf("Option %q: %v", NodeKeyFileFlag.Name, err)
		}
		cfg.PrivateKey = key
	case hex != "":
		if key, err = crypto.HexToECDSA(hex); err != nil {
			Fatalf("Option %q: %v", NodeKeyHexFlag.Name, err)
		}
		cfg.PrivateKey = key
	}
}

// setNodeUserIdent creates the user identifier from CLI flags.
func setNodeUserIdent(ctx *cli.Context, cfg *node.Config) {
	if identity := ctx.GlobalString(IdentityFlag.Name); len(identity) > 0 {
		cfg.UserIdent = identity
	}
}

// setBootstrapNodes creates a list of bootstrap nodes from the command line
// flags, reverting to pre-configured ones if none have been specified.
func setBootstrapNodes(ctx *cli.Context, cfg *p2p.Config) {
	urls := params.MainnetBootnodes
	switch {
	case ctx.GlobalIsSet(BootnodesFlag.Name) || ctx.GlobalIsSet(BootnodesV4Flag.Name):
		if ctx.GlobalIsSet(BootnodesV4Flag.Name) {
			urls = strings.Split(ctx.GlobalString(BootnodesV4Flag.Name), ",")
		} else {
			urls = strings.Split(ctx.GlobalString(BootnodesFlag.Name), ",")
		}
	case ctx.GlobalBool(TestnetFlag.Name):
		urls = params.TestnetBootnodes
	case cfg.BootstrapNodes != nil:
		return // already set, don't apply defaults.
	}

	cfg.BootstrapNodes = make([]*enode.Node, 0, len(urls))
	for _, url := range urls {
		if url != "" {
			node, err := enode.Parse(enode.ValidSchemes, url)
			if err != nil {
				log.Crit("Bootstrap URL invalid", "enode", url, "err", err)
				continue
			}
			cfg.BootstrapNodes = append(cfg.BootstrapNodes, node)
		}
	}
}

// setBootstrapNodesV5 creates a list of bootstrap nodes from the command line
// flags, reverting to pre-configured ones if none have been specified.
func setBootstrapNodesV5(ctx *cli.Context, cfg *p2p.Config) {
	urls := params.DiscoveryV5Bootnodes
	switch {
	case ctx.GlobalIsSet(BootnodesFlag.Name) || ctx.GlobalIsSet(BootnodesV5Flag.Name):
		if ctx.GlobalIsSet(BootnodesV5Flag.Name) {
			urls = strings.Split(ctx.GlobalString(BootnodesV5Flag.Name), ",")
		} else {
			urls = strings.Split(ctx.GlobalString(BootnodesFlag.Name), ",")
		}
	case cfg.BootstrapNodesV5 != nil:
		return // already set, don't apply defaults.
	}

	cfg.BootstrapNodesV5 = make([]*discv5.Node, 0, len(urls))
	for _, url := range urls {
		if url != "" {
			node, err := discv5.ParseNode(url)
			if err != nil {
				log.Error("Bootstrap URL invalid", "enode", url, "err", err)
				continue
			}
			cfg.BootstrapNodesV5 = append(cfg.BootstrapNodesV5, node)
		}
	}
}

// setListenAddress creates a TCP listening address string from set command
// line flags.
func setListenAddress(ctx *cli.Context, cfg *p2p.Config) {
	if ctx.GlobalIsSet(ListenPortFlag.Name) {
		cfg.ListenAddr = fmt.Sprintf(":%d", ctx.GlobalInt(ListenPortFlag.Name))
	}
}

// setNAT creates a port mapper from command line flags.
func setNAT(ctx *cli.Context, cfg *p2p.Config) {
	if ctx.GlobalIsSet(NATFlag.Name) {
		natif, err := nat.Parse(ctx.GlobalString(NATFlag.Name))
		if err != nil {
			Fatalf("Option %s: %v", NATFlag.Name, err)
		}
		cfg.NAT = natif
	}
}

// splitAndTrim splits input separated by a comma
// and trims excessive white space from the substrings.
func splitAndTrim(input string) []string {
	result := strings.Split(input, ",")
	for i, r := range result {
		result[i] = strings.TrimSpace(r)
	}
	return result
}

// setHTTP creates the HTTP RPC listener interface string from the set
// command line flags, returning empty if the HTTP endpoint is disabled.
func setHTTP(ctx *cli.Context, cfg *node.Config) {
	if ctx.GlobalBool(RPCEnabledFlag.Name) && cfg.HTTPHost == "" {
		cfg.HTTPHost = "127.0.0.1"
		if ctx.GlobalIsSet(RPCListenAddrFlag.Name) {
			cfg.HTTPHost = ctx.GlobalString(RPCListenAddrFlag.Name)
		}
	}
	if ctx.GlobalIsSet(RPCPortFlag.Name) {
		cfg.HTTPPort = ctx.GlobalInt(RPCPortFlag.Name)
	}
	if ctx.GlobalIsSet(RPCCORSDomainFlag.Name) {
		cfg.HTTPCors = splitAndTrim(ctx.GlobalString(RPCCORSDomainFlag.Name))
	}
	if ctx.GlobalIsSet(RPCApiFlag.Name) {
		cfg.HTTPModules = splitAndTrim(ctx.GlobalString(RPCApiFlag.Name))
	}
	if ctx.GlobalIsSet(RPCVirtualHostsFlag.Name) {
		cfg.HTTPVirtualHosts = splitAndTrim(ctx.GlobalString(RPCVirtualHostsFlag.Name))
	}
	setSubHTTP(ctx, cfg)
}

// setGraphQL creates the GraphQL listener interface string from the set
// command line flags, returning empty if the GraphQL endpoint is disabled.
func setGraphQL(ctx *cli.Context, cfg *node.Config) {
	if ctx.GlobalBool(GraphQLEnabledFlag.Name) && cfg.GraphQLHost == "" {
		cfg.GraphQLHost = "127.0.0.1"
		if ctx.GlobalIsSet(GraphQLListenAddrFlag.Name) {
			cfg.GraphQLHost = ctx.GlobalString(GraphQLListenAddrFlag.Name)
		}
	}
	cfg.GraphQLPort = ctx.GlobalInt(GraphQLPortFlag.Name)
	if ctx.GlobalIsSet(GraphQLCORSDomainFlag.Name) {
		cfg.GraphQLCors = splitAndTrim(ctx.GlobalString(GraphQLCORSDomainFlag.Name))
	}
	if ctx.GlobalIsSet(GraphQLVirtualHostsFlag.Name) {
		cfg.GraphQLVirtualHosts = splitAndTrim(ctx.GlobalString(GraphQLVirtualHostsFlag.Name))
	}
}

// setWS creates the WebSocket RPC listener interface string from the set
// command line flags, returning empty if the HTTP endpoint is disabled.
func setWS(ctx *cli.Context, cfg *node.Config) {
	if ctx.GlobalBool(WSEnabledFlag.Name) && cfg.WSHost == "" {
		cfg.WSHost = "127.0.0.1"
		if ctx.GlobalIsSet(WSListenAddrFlag.Name) {
			cfg.WSHost = ctx.GlobalString(WSListenAddrFlag.Name)
		}
	}
	if ctx.GlobalIsSet(WSPortFlag.Name) {
		cfg.WSPort = ctx.GlobalInt(WSPortFlag.Name)
	}
	if ctx.GlobalIsSet(WSAllowedOriginsFlag.Name) {
		cfg.WSOrigins = splitAndTrim(ctx.GlobalString(WSAllowedOriginsFlag.Name))
	}
	if ctx.GlobalIsSet(WSApiFlag.Name) {
		cfg.WSModules = splitAndTrim(ctx.GlobalString(WSApiFlag.Name))
	}
	setSubWS(ctx, cfg)
}

// setIPC creates an IPC path configuration from the set command line flags,
// returning an empty string if IPC was explicitly disabled, or the set path.
func setIPC(ctx *cli.Context, cfg *node.Config) {
	CheckExclusive(ctx, IPCDisabledFlag, IPCPathFlag)
	switch {
	case ctx.GlobalBool(IPCDisabledFlag.Name):
		cfg.IPCPath = ""
	case ctx.GlobalIsSet(IPCPathFlag.Name):
		cfg.IPCPath = ctx.GlobalString(IPCPathFlag.Name)
	}
	setSubIPC(ctx, cfg)
}

// setLes configures the les server and ultra light client settings from the command line flags.
func setLes(ctx *cli.Context, cfg *eth.Config) {
	if ctx.GlobalIsSet(LightLegacyServFlag.Name) {
		cfg.LightServ = ctx.GlobalInt(LightLegacyServFlag.Name)
	}
	if ctx.GlobalIsSet(LightServeFlag.Name) {
		cfg.LightServ = ctx.GlobalInt(LightServeFlag.Name)
	}
	if ctx.GlobalIsSet(LightIngressFlag.Name) {
		cfg.LightIngress = ctx.GlobalInt(LightIngressFlag.Name)
	}
	if ctx.GlobalIsSet(LightEgressFlag.Name) {
		cfg.LightEgress = ctx.GlobalInt(LightEgressFlag.Name)
	}
	if ctx.GlobalIsSet(LightLegacyPeersFlag.Name) {
		cfg.LightPeers = ctx.GlobalInt(LightLegacyPeersFlag.Name)
	}
	if ctx.GlobalIsSet(LightMaxPeersFlag.Name) {
		cfg.LightPeers = ctx.GlobalInt(LightMaxPeersFlag.Name)
	}
	if ctx.GlobalIsSet(UltraLightServersFlag.Name) {
		cfg.UltraLightServers = strings.Split(ctx.GlobalString(UltraLightServersFlag.Name), ",")
	}
	if ctx.GlobalIsSet(UltraLightFractionFlag.Name) {
		cfg.UltraLightFraction = ctx.GlobalInt(UltraLightFractionFlag.Name)
	}
	if cfg.UltraLightFraction <= 0 && cfg.UltraLightFraction > 100 {
		log.Error("Ultra light fraction is invalid", "had", cfg.UltraLightFraction, "updated", eth.DefaultConfig.UltraLightFraction)
		cfg.UltraLightFraction = eth.DefaultConfig.UltraLightFraction
	}
	if ctx.GlobalIsSet(UltraLightOnlyAnnounceFlag.Name) {
		cfg.UltraLightOnlyAnnounce = ctx.GlobalBool(UltraLightOnlyAnnounceFlag.Name)
	}
}

// makeDatabaseHandles raises out the number of allowed file handles per process
// for Geth and returns half of the allowance to assign to the database.
func makeDatabaseHandles() int {
	limit, err := fdlimit.Maximum()
	if err != nil {
		Fatalf("Failed to retrieve file descriptor allowance: %v", err)
	}
	raised, err := fdlimit.Raise(uint64(limit))
	if err != nil {
		Fatalf("Failed to raise file descriptor allowance: %v", err)
	}
	return int(raised / 2) // Leave half for networking and other stuff
}

// MakeAddress converts an account specified directly as a hex encoded string or
// a key index in the key store to an internal account representation.
func MakeAddress(ks *keystore.KeyStore, account string) (accounts.Account, error) {
	// If the specified account is a valid address, return it
	if common.IsHexAddress(account) {
		return accounts.Account{Address: common.HexToAddress(account)}, nil
	}
	// Otherwise try to interpret the account as a keystore index
	index, err := strconv.Atoi(account)
	if err != nil || index < 0 {
		return accounts.Account{}, fmt.Errorf("invalid account address or index %q", account)
	}
	log.Warn("-------------------------------------------------------------------")
	log.Warn("Referring to accounts by order in the keystore folder is dangerous!")
	log.Warn("This functionality is deprecated and will be removed in the future!")
	log.Warn("Please use explicit addresses! (can search via `geth account list`)")
	log.Warn("-------------------------------------------------------------------")

	accs := ks.Accounts()
	if len(accs) <= index {
		return accounts.Account{}, fmt.Errorf("index %d higher than number of accounts %d", index, len(accs))
	}
	return accs[index], nil
}

// setEtherbase retrieves the etherbase either from the directly specified
// command line flags or from the keystore if CLI indexed.
func setEtherbase(ctx *cli.Context, ks *keystore.KeyStore, cfg *eth.Config) {
	// Extract the current etherbase, new flag overriding legacy one
	var etherbase string
	if ctx.GlobalIsSet(MinerLegacyEtherbaseFlag.Name) {
		etherbase = ctx.GlobalString(MinerLegacyEtherbaseFlag.Name)
	}
	if ctx.GlobalIsSet(MinerEtherbaseFlag.Name) {
		etherbase = ctx.GlobalString(MinerEtherbaseFlag.Name)
	}
	// Convert the etherbase into an address and configure it
	if etherbase != "" {
		if ks != nil {
			account, err := MakeAddress(ks, etherbase)
			if err != nil {
				Fatalf("Invalid miner etherbase: %v", err)
			}
			cfg.Miner.Etherbase = account.Address
		} else {
			Fatalf("No etherbase configured")
		}
	}
}

// MakePasswordList reads password lines from the file specified by the global --password flag.
func MakePasswordList(ctx *cli.Context) []string {
	path := ctx.GlobalString(PasswordFileFlag.Name)
	if path == "" {
		return nil
	}
	text, err := ioutil.ReadFile(path)
	if err != nil {
		Fatalf("Failed to read password file: %v", err)
	}
	lines := strings.Split(string(text), "\n")
	// Sanitise DOS line endings.
	for i := range lines {
		lines[i] = strings.TrimRight(lines[i], "\r")
	}
	return lines
}

func SetP2PConfig(ctx *cli.Context, cfg *p2p.Config) {
	setNodeKey(ctx, cfg)
	setNAT(ctx, cfg)
	setListenAddress(ctx, cfg)
	setBootstrapNodes(ctx, cfg)
	setBootstrapNodesV5(ctx, cfg)

	lightClient := ctx.GlobalString(SyncModeFlag.Name) == "light"
	lightServer := (ctx.GlobalInt(LightLegacyServFlag.Name) != 0 || ctx.GlobalInt(LightServeFlag.Name) != 0)

	lightPeers := ctx.GlobalInt(LightLegacyPeersFlag.Name)
	if ctx.GlobalIsSet(LightMaxPeersFlag.Name) {
		lightPeers = ctx.GlobalInt(LightMaxPeersFlag.Name)
	}
	if lightClient && !ctx.GlobalIsSet(LightLegacyPeersFlag.Name) && !ctx.GlobalIsSet(LightMaxPeersFlag.Name) {
		// dynamic default - for clients we use 1/10th of the default for servers
		lightPeers /= 10
	}

	if ctx.GlobalIsSet(MaxPeersFlag.Name) {
		cfg.MaxPeers = ctx.GlobalInt(MaxPeersFlag.Name)
		if lightServer && !ctx.GlobalIsSet(LightLegacyPeersFlag.Name) && !ctx.GlobalIsSet(LightMaxPeersFlag.Name) {
			cfg.MaxPeers += lightPeers
		}
	} else {
		if lightServer {
			cfg.MaxPeers += lightPeers
		}
		if lightClient && (ctx.GlobalIsSet(LightLegacyPeersFlag.Name) || ctx.GlobalIsSet(LightMaxPeersFlag.Name)) && cfg.MaxPeers < lightPeers {
			cfg.MaxPeers = lightPeers
		}
	}
	if !(lightClient || lightServer) {
		lightPeers = 0
	}
	ethPeers := cfg.MaxPeers - lightPeers
	if lightClient {
		ethPeers = 0
	}
	log.Info("Maximum peer count", "ETH", ethPeers, "LES", lightPeers, "total", cfg.MaxPeers)

	if ctx.GlobalIsSet(MaxPendingPeersFlag.Name) {
		cfg.MaxPendingPeers = ctx.GlobalInt(MaxPendingPeersFlag.Name)
	}
	if ctx.GlobalIsSet(NoDiscoverFlag.Name) || lightClient {
		cfg.NoDiscovery = true
	}

	// if we're running a light client or server, force enable the v5 peer discovery
	// unless it is explicitly disabled with --nodiscover note that explicitly specifying
	// --v5disc overrides --nodiscover, in which case the later only disables v4 discovery
	forceV5Discovery := (lightClient || lightServer) && !ctx.GlobalBool(NoDiscoverFlag.Name)
	if ctx.GlobalIsSet(DiscoveryV5Flag.Name) {
		cfg.DiscoveryV5 = ctx.GlobalBool(DiscoveryV5Flag.Name)
	} else if forceV5Discovery {
		cfg.DiscoveryV5 = true
	}

	if netrestrict := ctx.GlobalString(NetrestrictFlag.Name); netrestrict != "" {
		list, err := netutil.ParseNetlist(netrestrict)
		if err != nil {
			Fatalf("Option %q: %v", NetrestrictFlag.Name, err)
		}
		cfg.NetRestrict = list
	}

	if ctx.GlobalBool(DeveloperFlag.Name) {
		// --dev mode can't use p2p networking.
		cfg.MaxPeers = 0
		cfg.ListenAddr = ":0"
		cfg.NoDiscovery = true
		cfg.DiscoveryV5 = false
	}
}

// SetNodeConfig applies node-related command line flags to the config.
func SetNodeConfig(ctx *cli.Context, cfg *node.Config) {
	SetP2PConfig(ctx, &cfg.P2P)
	setIPC(ctx, cfg)
	setHTTP(ctx, cfg)
	setGraphQL(ctx, cfg)
	setWS(ctx, cfg)
	setNodeUserIdent(ctx, cfg)
	setDataDir(ctx, cfg)
	setSmartCard(ctx, cfg)

	if ctx.GlobalIsSet(ExternalSignerFlag.Name) {
		cfg.ExternalSigner = ctx.GlobalString(ExternalSignerFlag.Name)
	}

	if ctx.GlobalIsSet(KeyStoreDirFlag.Name) {
		cfg.KeyStoreDir = ctx.GlobalString(KeyStoreDirFlag.Name)
	}
	if ctx.GlobalIsSet(LightKDFFlag.Name) {
		cfg.UseLightweightKDF = ctx.GlobalBool(LightKDFFlag.Name)
	}
	if ctx.GlobalIsSet(NoUSBFlag.Name) {
		cfg.NoUSB = ctx.GlobalBool(NoUSBFlag.Name)
	}
	if ctx.GlobalIsSet(InsecureUnlockAllowedFlag.Name) {
		cfg.InsecureUnlockAllowed = ctx.GlobalBool(InsecureUnlockAllowedFlag.Name)
	}
	if ctx.GlobalIsSet(RoleFlag.Name) {
		cfg.Role = *GlobalTextMarshaler(ctx, RoleFlag.Name).(*common.ChainRole)
	}
}

func setSmartCard(ctx *cli.Context, cfg *node.Config) {
	// Skip enabling smartcards if no path is set
	path := ctx.GlobalString(SmartCardDaemonPathFlag.Name)
	if path == "" {
		return
	}
	// Sanity check that the smartcard path is valid
	fi, err := os.Stat(path)
	if err != nil {
		log.Info("Smartcard socket not found, disabling", "err", err)
		return
	}
	if fi.Mode()&os.ModeType != os.ModeSocket {
		log.Error("Invalid smartcard daemon path", "path", path, "type", fi.Mode().String())
		return
	}
	// Smartcard daemon path exists and is a socket, enable it
	cfg.SmartCardDaemonPath = path
}

func setDataDir(ctx *cli.Context, cfg *node.Config) {
	switch {
	case ctx.GlobalIsSet(DataDirFlag.Name):
		cfg.DataDir = ctx.GlobalString(DataDirFlag.Name)
	case ctx.GlobalBool(DeveloperFlag.Name):
		cfg.DataDir = "" // unless explicitly requested, use memory databases
	case ctx.GlobalBool(TestnetFlag.Name) && cfg.DataDir == node.DefaultDataDir():
		cfg.DataDir = filepath.Join(node.DefaultDataDir(), "testnet")
	}
}

func setGPO(ctx *cli.Context, cfg *gasprice.Config) {
	if ctx.GlobalIsSet(GpoBlocksFlag.Name) {
		cfg.Blocks = ctx.GlobalInt(GpoBlocksFlag.Name)
	}
	if ctx.GlobalIsSet(GpoPercentileFlag.Name) {
		cfg.Percentile = ctx.GlobalInt(GpoPercentileFlag.Name)
	}
}

func setTxPool(ctx *cli.Context, cfg *core.TxPoolConfig) {
	if ctx.GlobalIsSet(TxPoolLocalsFlag.Name) {
		locals := strings.Split(ctx.GlobalString(TxPoolLocalsFlag.Name), ",")
		for _, account := range locals {
			if trimmed := strings.TrimSpace(account); !common.IsHexAddress(trimmed) {
				Fatalf("Invalid account in --txpool.locals: %s", trimmed)
			} else {
				cfg.Locals = append(cfg.Locals, common.HexToAddress(account))
			}
		}
	}
	if ctx.GlobalIsSet(TxPoolNoLocalsFlag.Name) {
		cfg.NoLocals = ctx.GlobalBool(TxPoolNoLocalsFlag.Name)
	}
	if ctx.GlobalIsSet(TxPoolJournalFlag.Name) {
		cfg.Journal = ctx.GlobalString(TxPoolJournalFlag.Name)
	}
	if ctx.GlobalIsSet(TxPoolRejournalFlag.Name) {
		cfg.Rejournal = ctx.GlobalDuration(TxPoolRejournalFlag.Name)
	}
	if ctx.GlobalIsSet(TxPoolPriceLimitFlag.Name) {
		cfg.PriceLimit = ctx.GlobalUint64(TxPoolPriceLimitFlag.Name)
	}
	if ctx.GlobalIsSet(TxPoolPriceBumpFlag.Name) {
		cfg.PriceBump = ctx.GlobalUint64(TxPoolPriceBumpFlag.Name)
	}
	if ctx.GlobalIsSet(TxPoolAccountSlotsFlag.Name) {
		cfg.AccountSlots = ctx.GlobalUint64(TxPoolAccountSlotsFlag.Name)
	}
	if ctx.GlobalIsSet(TxPoolGlobalSlotsFlag.Name) {
		cfg.GlobalSlots = ctx.GlobalUint64(TxPoolGlobalSlotsFlag.Name)
	}
	if ctx.GlobalIsSet(TxPoolAccountQueueFlag.Name) {
		cfg.AccountQueue = ctx.GlobalUint64(TxPoolAccountQueueFlag.Name)
	}
	if ctx.GlobalIsSet(TxPoolGlobalQueueFlag.Name) {
		cfg.GlobalQueue = ctx.GlobalUint64(TxPoolGlobalQueueFlag.Name)
	}
	if ctx.GlobalIsSet(TxPoolLifetimeFlag.Name) {
		cfg.Lifetime = ctx.GlobalDuration(TxPoolLifetimeFlag.Name)
	}
}

func setEthash(ctx *cli.Context, cfg *eth.Config) {
	if ctx.GlobalIsSet(EthashCacheDirFlag.Name) {
		cfg.Ethash.CacheDir = ctx.GlobalString(EthashCacheDirFlag.Name)
	}
	if ctx.GlobalIsSet(EthashDatasetDirFlag.Name) {
		cfg.Ethash.DatasetDir = ctx.GlobalString(EthashDatasetDirFlag.Name)
	}
	if ctx.GlobalIsSet(EthashCachesInMemoryFlag.Name) {
		cfg.Ethash.CachesInMem = ctx.GlobalInt(EthashCachesInMemoryFlag.Name)
	}
	if ctx.GlobalIsSet(EthashCachesOnDiskFlag.Name) {
		cfg.Ethash.CachesOnDisk = ctx.GlobalInt(EthashCachesOnDiskFlag.Name)
	}
	if ctx.GlobalIsSet(EthashDatasetsInMemoryFlag.Name) {
		cfg.Ethash.DatasetsInMem = ctx.GlobalInt(EthashDatasetsInMemoryFlag.Name)
	}
	if ctx.GlobalIsSet(EthashDatasetsOnDiskFlag.Name) {
		cfg.Ethash.DatasetsOnDisk = ctx.GlobalInt(EthashDatasetsOnDiskFlag.Name)
	}
}

func setMiner(ctx *cli.Context, cfg *miner.Config) {
	if ctx.GlobalIsSet(MinerNotifyFlag.Name) {
		cfg.Notify = strings.Split(ctx.GlobalString(MinerNotifyFlag.Name), ",")
	}
	if ctx.GlobalIsSet(MinerLegacyExtraDataFlag.Name) {
		cfg.ExtraData = []byte(ctx.GlobalString(MinerLegacyExtraDataFlag.Name))
	}
	if ctx.GlobalIsSet(MinerExtraDataFlag.Name) {
		cfg.ExtraData = []byte(ctx.GlobalString(MinerExtraDataFlag.Name))
	}
	if ctx.GlobalIsSet(MinerLegacyGasTargetFlag.Name) {
		cfg.GasFloor = ctx.GlobalUint64(MinerLegacyGasTargetFlag.Name)
	}
	if ctx.GlobalIsSet(MinerGasTargetFlag.Name) {
		cfg.GasFloor = ctx.GlobalUint64(MinerGasTargetFlag.Name)
	}
	if ctx.GlobalIsSet(MinerGasLimitFlag.Name) {
		cfg.GasCeil = ctx.GlobalUint64(MinerGasLimitFlag.Name)
	}
	if ctx.GlobalIsSet(MinerLegacyGasPriceFlag.Name) {
		cfg.GasPrice = GlobalBig(ctx, MinerLegacyGasPriceFlag.Name)
	}
	if ctx.GlobalIsSet(MinerGasPriceFlag.Name) {
		cfg.GasPrice = GlobalBig(ctx, MinerGasPriceFlag.Name)
	}
	if ctx.GlobalIsSet(MinerRecommitIntervalFlag.Name) {
		cfg.Recommit = ctx.Duration(MinerRecommitIntervalFlag.Name)
	}
	if ctx.GlobalIsSet(MinerNoVerfiyFlag.Name) {
		cfg.Noverify = ctx.Bool(MinerNoVerfiyFlag.Name)
	}
}

func setIstanbul(ctx *cli.Context, cfg *eth.Config) {
	if ctx.GlobalIsSet(IstanbulRequestTimeoutFlag.Name) {
		cfg.Istanbul.RequestTimeout = ctx.GlobalUint64(IstanbulRequestTimeoutFlag.Name)
	}
	if ctx.GlobalIsSet(IstanbulBlockPeriodFlag.Name) {
		cfg.Istanbul.BlockPeriod = ctx.GlobalUint64(IstanbulBlockPeriodFlag.Name)
	}
}

func setWhitelist(ctx *cli.Context, cfg *eth.Config) {
	whitelist := ctx.GlobalString(WhitelistFlag.Name)
	if whitelist == "" {
		return
	}
	cfg.Whitelist = make(map[uint64]common.Hash)
	for _, entry := range strings.Split(whitelist, ",") {
		parts := strings.Split(entry, "=")
		if len(parts) != 2 {
			Fatalf("Invalid whitelist entry: %s", entry)
		}
		number, err := strconv.ParseUint(parts[0], 0, 64)
		if err != nil {
			Fatalf("Invalid whitelist block number %s: %v", parts[0], err)
		}
		var hash common.Hash
		if err = hash.UnmarshalText([]byte(parts[1])); err != nil {
			Fatalf("Invalid whitelist hash %s: %v", parts[1], err)
		}
		cfg.Whitelist[number] = hash
	}
}

// CheckExclusive verifies that only a single instance of the provided flags was
// set by the user. Each flag might optionally be followed by a string type to
// specialize it further.
func CheckExclusive(ctx *cli.Context, args ...interface{}) {
	set := make([]string, 0, 1)
	for i := 0; i < len(args); i++ {
		// Make sure the next argument is a flag and skip if not set
		flag, ok := args[i].(cli.Flag)
		if !ok {
			panic(fmt.Sprintf("invalid argument, not cli.Flag type: %T", args[i]))
		}
		// Check if next arg extends current and expand its name if so
		name := flag.GetName()

		if i+1 < len(args) {
			switch option := args[i+1].(type) {
			case string:
				// Extended flag check, make sure value set doesn't conflict with passed in option
				if ctx.GlobalString(flag.GetName()) == option {
					name += "=" + option
					set = append(set, "--"+name)
				}
				// shift arguments and continue
				i++
				continue

			case cli.Flag:
			default:
				panic(fmt.Sprintf("invalid argument, not cli.Flag or string extension: %T", args[i+1]))
			}
		}
		// Mark the flag if it's set
		if ctx.GlobalIsSet(flag.GetName()) {
			set = append(set, "--"+name)
		}
	}
	if len(set) > 1 {
		Fatalf("Flags %v can't be used at the same time", strings.Join(set, ", "))
	}
}

// SetShhConfig applies shh-related command line flags to the config.
func SetShhConfig(ctx *cli.Context, stack *node.Node, cfg *whisper.Config) {
	if ctx.GlobalIsSet(WhisperMaxMessageSizeFlag.Name) {
		cfg.MaxMessageSize = uint32(ctx.GlobalUint(WhisperMaxMessageSizeFlag.Name))
	}
	if ctx.GlobalIsSet(WhisperMinPOWFlag.Name) {
		cfg.MinimumAcceptedPOW = ctx.GlobalFloat64(WhisperMinPOWFlag.Name)
	}
	if ctx.GlobalIsSet(WhisperRestrictConnectionBetweenLightClientsFlag.Name) {
		cfg.RestrictConnectionBetweenLightClients = true
	}
}

// SetEthConfig applies eth-related command line flags to the config.
func SetEthConfig(ctx *cli.Context, stack *node.Node, cfg *eth.Config) {
	// Avoid conflicting network flags
	CheckExclusive(ctx, DeveloperFlag, TestnetFlag)
	CheckExclusive(ctx, LightLegacyServFlag, LightServeFlag, SyncModeFlag, "light")
	CheckExclusive(ctx, DeveloperFlag, ExternalSignerFlag) // Can't use both ephemeral unlocked and external signer

	var ks *keystore.KeyStore
	if keystores := stack.AccountManager().Backends(keystore.KeyStoreType); len(keystores) > 0 {
		ks = keystores[0].(*keystore.KeyStore)
	}
	setEtherbase(ctx, ks, cfg)
	setGPO(ctx, &cfg.GPO)
	setTxPool(ctx, &cfg.TxPool)
	setEthash(ctx, cfg)
	setMiner(ctx, &cfg.Miner)
	setIstanbul(ctx, cfg)
	setWhitelist(ctx, cfg)
	setLes(ctx, cfg)
	setAnchorSign(ctx, ks, cfg)
<<<<<<< HEAD
=======
	setAnchorSync(ctx, cfg)
>>>>>>> 341aff7b

	if ctx.GlobalIsSet(SyncModeFlag.Name) {
		cfg.SyncMode = *GlobalTextMarshaler(ctx, SyncModeFlag.Name).(*downloader.SyncMode)
	}
	if ctx.GlobalIsSet(NetworkIdFlag.Name) {
		cfg.NetworkId = ctx.GlobalUint64(NetworkIdFlag.Name)
	}
	if ctx.GlobalIsSet(CacheFlag.Name) || ctx.GlobalIsSet(CacheDatabaseFlag.Name) {
		cfg.DatabaseCache = ctx.GlobalInt(CacheFlag.Name) * ctx.GlobalInt(CacheDatabaseFlag.Name) / 100
	}
	cfg.DatabaseHandles = makeDatabaseHandles()
	if ctx.GlobalIsSet(AncientFlag.Name) {
		cfg.DatabaseFreezer = ctx.GlobalString(AncientFlag.Name)
	}

	if gcmode := ctx.GlobalString(GCModeFlag.Name); gcmode != "full" && gcmode != "archive" {
		Fatalf("--%s must be either 'full' or 'archive'", GCModeFlag.Name)
	}
	if ctx.GlobalIsSet(GCModeFlag.Name) {
		cfg.NoPruning = ctx.GlobalString(GCModeFlag.Name) == "archive"
	}
	if ctx.GlobalIsSet(CacheNoPrefetchFlag.Name) {
		cfg.NoPrefetch = ctx.GlobalBool(CacheNoPrefetchFlag.Name)
	}
	if ctx.GlobalIsSet(CacheFlag.Name) || ctx.GlobalIsSet(CacheTrieFlag.Name) {
		cfg.TrieCleanCache = ctx.GlobalInt(CacheFlag.Name) * ctx.GlobalInt(CacheTrieFlag.Name) / 100
	}
	if ctx.GlobalIsSet(CacheFlag.Name) || ctx.GlobalIsSet(CacheGCFlag.Name) {
		cfg.TrieDirtyCache = ctx.GlobalInt(CacheFlag.Name) * ctx.GlobalInt(CacheGCFlag.Name) / 100
	}
	if ctx.GlobalIsSet(DocRootFlag.Name) {
		cfg.DocRoot = ctx.GlobalString(DocRootFlag.Name)
	}
	if ctx.GlobalIsSet(VMEnableDebugFlag.Name) {
		// TODO(fjl): force-enable this in --dev mode
		cfg.EnablePreimageRecording = ctx.GlobalBool(VMEnableDebugFlag.Name)
	}

	if ctx.GlobalIsSet(EWASMInterpreterFlag.Name) {
		cfg.EWASMInterpreter = ctx.GlobalString(EWASMInterpreterFlag.Name)
	}

	if ctx.GlobalIsSet(EVMInterpreterFlag.Name) {
		cfg.EVMInterpreter = ctx.GlobalString(EVMInterpreterFlag.Name)
	}
	if ctx.GlobalIsSet(RPCGlobalGasCap.Name) {
		cfg.RPCGasCap = new(big.Int).SetUint64(ctx.GlobalUint64(RPCGlobalGasCap.Name))
	}

	// Override any default configs for hard coded networks.
	switch {
	case ctx.GlobalBool(TestnetFlag.Name):
		if !ctx.GlobalIsSet(NetworkIdFlag.Name) {
			cfg.NetworkId = 3
		}
		cfg.Genesis = core.DefaultTestnetGenesisBlock()
	case ctx.GlobalBool(DeveloperFlag.Name):
		if !ctx.GlobalIsSet(NetworkIdFlag.Name) {
			cfg.NetworkId = 1337
		}
		// Create new developer account or reuse existing one
		var (
			developer accounts.Account
			err       error
		)
		if accs := ks.Accounts(); len(accs) > 0 {
			developer = ks.Accounts()[0]
		} else {
			developer, err = ks.NewAccount("")
			if err != nil {
				Fatalf("Failed to create developer account: %v", err)
			}
		}
		if err := ks.Unlock(developer, ""); err != nil {
			Fatalf("Failed to unlock developer account: %v", err)
		}
		log.Info("Using developer account", "address", developer.Address)

		cfg.Genesis = core.DeveloperGenesisBlock(uint64(ctx.GlobalInt(DeveloperPeriodFlag.Name)), developer.Address)
		if !ctx.GlobalIsSet(MinerGasPriceFlag.Name) && !ctx.GlobalIsSet(MinerLegacyGasPriceFlag.Name) {
			cfg.Miner.GasPrice = big.NewInt(1)
		}
	}
}

// RegisterEthService adds an Ethereum client to the stack.
func RegisterEthService(stack *node.Node, cfg *eth.Config) <-chan *sub.Ethereum {
	var (
		err           error
		raftChan      = make(chan *sub.Ethereum, 1)
		crossMainChan = make(chan *eth.Ethereum, 1)
		crossSubChan  = make(chan *sub.Ethereum, 1)
	)
	if cfg.SyncMode == downloader.LightSync {
		err = stack.Register(func(ctx *node.ServiceContext) (node.Service, error) {
			return les.New(ctx, cfg)
		})
	} else {
		log.Info("RegisterEthService", "Role", cfg.Role)
		if cfg.Role.IsMainChain() {
			//mainchain
			err = stack.Register(func(ctx *node.ServiceContext) (node.Service, error) {
				fullNode, err := eth.New(ctx, cfg)
				if fullNode != nil && cfg.LightServ > 0 {
					ls, _ := les.NewLesServer(fullNode, cfg)
					fullNode.AddLesServer(ls)
				}
				return fullNode, err
			})
		} else if cfg.Role.IsSubChain() {
			//subchain
			err = stack.Register(func(ctx *node.ServiceContext) (node.Service, error) {
				fullNode, err := sub.New(ctx, cfg)
				if fullNode != nil && cfg.LightServ > 0 {
					ls, _ := les.NewLesServer(fullNode, cfg)
					fullNode.AddLesServer(ls)
				}
				raftChan <- fullNode
				return fullNode, err
			})
		} else if cfg.Role.IsAnchor() {
			subConfig := *cfg
			//mainchain
			err = stack.Register(func(ctx *node.ServiceContext) (node.Service, error) {
				fullNode, err := eth.New(ctx, cfg)
				crossMainChan <- fullNode
				return fullNode, err
			})
			if err != nil {
				Fatalf("Failed to register the MainChain service: %v", err)
				return nil
			}
			//subchain
			err = stack.Register(func(ctx *node.ServiceContext) (node.Service, error) {
				fullNode, err := sub.New(ctx, &subConfig)
				raftChan <- fullNode
				crossSubChan <- fullNode
				return fullNode, err
			})
			if err != nil {
				Fatalf("Failed to register the SubChain service: %v", err)
				return nil
			}

			//crosschain
			RegisterCrossChainService(stack, cfg.CrossConfig, crossMainChan, crossSubChan)
		}
	}
	if err != nil {
		Fatalf("Failed to register the SimpleChain service: %v", err)
	}
	return raftChan
}

// RegisterShhService configures Whisper and adds it to the given node.
func RegisterShhService(stack *node.Node, cfg *whisper.Config) {
	if err := stack.Register(func(n *node.ServiceContext) (node.Service, error) {
		return whisper.New(cfg), nil
	}); err != nil {
		Fatalf("Failed to register the Whisper service: %v", err)
	}
}

// RegisterEthStatsService configures the Ethereum Stats daemon and adds it to
// the given node.
func RegisterEthStatsService(stack *node.Node, url string) {
	if err := stack.Register(func(ctx *node.ServiceContext) (node.Service, error) {
		// Retrieve both eth and les services
		var ethServ *eth.Ethereum
		ctx.Service(&ethServ)

		var lesServ *les.LightEthereum
		ctx.Service(&lesServ)

		// Let ethstats use whichever is not nil
		return ethstats.New(url, ethServ, lesServ)
	}); err != nil {
		Fatalf("Failed to register the Ethereum Stats service: %v", err)
	}
}

// RegisterGraphQLService is a utility function to construct a new service and register it against a node.
func RegisterGraphQLService(stack *node.Node, endpoint string, cors, vhosts []string, timeouts rpc.HTTPTimeouts) {
	if err := stack.Register(func(ctx *node.ServiceContext) (node.Service, error) {
		// Try to construct the GraphQL service backed by a full node
		var ethServ *eth.Ethereum
		if err := ctx.Service(&ethServ); err == nil {
			return graphql.New(ethServ.APIBackend, endpoint, cors, vhosts, timeouts)
		}
		// Try to construct the GraphQL service backed by a light node
		var lesServ *les.LightEthereum
		if err := ctx.Service(&lesServ); err == nil {
			return graphql.New(lesServ.ApiBackend, endpoint, cors, vhosts, timeouts)
		}
		// Well, this should not have happened, bail out
		return nil, errors.New("no Ethereum service")
	}); err != nil {
		Fatalf("Failed to register the GraphQL service: %v", err)
	}
}

func SetupMetrics(ctx *cli.Context) {
	if metrics.Enabled {
		log.Info("Enabling metrics collection")
		var (
			enableExport = ctx.GlobalBool(MetricsEnableInfluxDBFlag.Name)
			endpoint     = ctx.GlobalString(MetricsInfluxDBEndpointFlag.Name)
			database     = ctx.GlobalString(MetricsInfluxDBDatabaseFlag.Name)
			username     = ctx.GlobalString(MetricsInfluxDBUsernameFlag.Name)
			password     = ctx.GlobalString(MetricsInfluxDBPasswordFlag.Name)
		)

		if enableExport {
			tagsMap := SplitTagsFlag(ctx.GlobalString(MetricsInfluxDBTagsFlag.Name))

			log.Info("Enabling metrics export to InfluxDB")

			go influxdb.InfluxDBWithTags(metrics.DefaultRegistry, 10*time.Second, endpoint, database, username, password, "geth.", tagsMap)
		}
	}
}

func SplitTagsFlag(tagsFlag string) map[string]string {
	tags := strings.Split(tagsFlag, ",")
	tagsMap := map[string]string{}

	for _, t := range tags {
		if t != "" {
			kv := strings.Split(t, "=")

			if len(kv) == 2 {
				tagsMap[kv[0]] = kv[1]
			}
		}
	}

	return tagsMap
}

// MakeChainDatabase open an LevelDB using the flags passed to the client and will hard crash if it fails.
func MakeChainDatabase(ctx *cli.Context, stack *node.Node) ethdb.Database {
	var (
		cache   = ctx.GlobalInt(CacheFlag.Name) * ctx.GlobalInt(CacheDatabaseFlag.Name) / 100
		handles = makeDatabaseHandles()
	)
	name := "chaindata"
	if ctx.GlobalString(SyncModeFlag.Name) == "light" {
		name = "lightchaindata"
	}
	chainDb, err := stack.OpenDatabaseWithFreezer(name, cache, handles, ctx.GlobalString(AncientFlag.Name), "")
	if err != nil {
		Fatalf("Could not open database: %v", err)
	}
	return chainDb
}

func MakeGenesis(ctx *cli.Context) *core.Genesis {
	var genesis *core.Genesis
	switch {
	case ctx.GlobalBool(TestnetFlag.Name):
		genesis = core.DefaultTestnetGenesisBlock()
	case ctx.GlobalBool(DeveloperFlag.Name):
		Fatalf("Developer chains are ephemeral")
	}
	return genesis
}

// MakeChain creates a chain manager from set command line flags.
func MakeChain(ctx *cli.Context, stack *node.Node) (chain *core.BlockChain, chainDb ethdb.Database) {
	var err error
	chainDb = MakeChainDatabase(ctx, stack)
	config, _, err := core.SetupGenesisBlock(chainDb, MakeGenesis(ctx))
	if err != nil {
		Fatalf("%v", err)
	}
	var engine consensus.Engine
	if config.Scrypt != nil {
		engine = scrypt.NewFaker()
	} else if config.Clique != nil {
		engine = clique.New(config.Clique, chainDb)
	} else {
		engine = ethash.NewFaker()
		if !ctx.GlobalBool(FakePoWFlag.Name) {
			engine = ethash.New(ethash.Config{
				CacheDir:       stack.ResolvePath(eth.DefaultConfig.Ethash.CacheDir),
				CachesInMem:    eth.DefaultConfig.Ethash.CachesInMem,
				CachesOnDisk:   eth.DefaultConfig.Ethash.CachesOnDisk,
				DatasetDir:     stack.ResolvePath(eth.DefaultConfig.Ethash.DatasetDir),
				DatasetsInMem:  eth.DefaultConfig.Ethash.DatasetsInMem,
				DatasetsOnDisk: eth.DefaultConfig.Ethash.DatasetsOnDisk,
			}, nil, false)
		}
	}
	if gcmode := ctx.GlobalString(GCModeFlag.Name); gcmode != "full" && gcmode != "archive" {
		Fatalf("--%s must be either 'full' or 'archive'", GCModeFlag.Name)
	}
	cache := &core.CacheConfig{
		TrieCleanLimit:      eth.DefaultConfig.TrieCleanCache,
		TrieCleanNoPrefetch: ctx.GlobalBool(CacheNoPrefetchFlag.Name),
		TrieDirtyLimit:      eth.DefaultConfig.TrieDirtyCache,
		TrieDirtyDisabled:   ctx.GlobalString(GCModeFlag.Name) == "archive",
		TrieTimeLimit:       eth.DefaultConfig.TrieTimeout,
	}
	if ctx.GlobalIsSet(CacheFlag.Name) || ctx.GlobalIsSet(CacheTrieFlag.Name) {
		cache.TrieCleanLimit = ctx.GlobalInt(CacheFlag.Name) * ctx.GlobalInt(CacheTrieFlag.Name) / 100
	}
	if ctx.GlobalIsSet(CacheFlag.Name) || ctx.GlobalIsSet(CacheGCFlag.Name) {
		cache.TrieDirtyLimit = ctx.GlobalInt(CacheFlag.Name) * ctx.GlobalInt(CacheGCFlag.Name) / 100
	}
	vmcfg := vm.Config{EnablePreimageRecording: ctx.GlobalBool(VMEnableDebugFlag.Name)}
	chain, err = core.NewBlockChain(chainDb, cache, config, engine, vmcfg, nil)
	if err != nil {
		Fatalf("Can't create BlockChain: %v", err)
	}
	return chain, chainDb
}

// MakeConsolePreloads retrieves the absolute paths for the console JavaScript
// scripts to preload before starting.
func MakeConsolePreloads(ctx *cli.Context) []string {
	// Skip preloading if there's nothing to preload
	if ctx.GlobalString(PreloadJSFlag.Name) == "" {
		return nil
	}
	// Otherwise resolve absolute paths and return them
	var preloads []string

	assets := ctx.GlobalString(JSpathFlag.Name)
	for _, file := range strings.Split(ctx.GlobalString(PreloadJSFlag.Name), ",") {
		preloads = append(preloads, common.AbsolutePath(assets, strings.TrimSpace(file)))
	}
	return preloads
}

// MigrateFlags sets the global flag from a local flag when it's set.
// This is a temporary function used for migrating old command/flags to the
// new format.
//
// e.g. geth account new --keystore /tmp/mykeystore --lightkdf
//
// is equivalent after calling this method with:
//
// geth --keystore /tmp/mykeystore --lightkdf account new
//
// This allows the use of the existing configuration functionality.
// When all flags are migrated this function can be removed and the existing
// configuration functionality must be changed that is uses local flags
func MigrateFlags(action func(ctx *cli.Context) error) func(*cli.Context) error {
	return func(ctx *cli.Context) error {
		for _, name := range ctx.FlagNames() {
			if ctx.IsSet(name) {
				ctx.GlobalSet(name, ctx.String(name))
			}
		}
		return action(ctx)
	}
}

// setHTTP creates the HTTP RPC listener interface string from the set
// command line flags, returning empty if the HTTP endpoint is disabled.
func setSubHTTP(ctx *cli.Context, cfg *node.Config) {
	if ctx.GlobalBool(SUBRPCEnabledFlag.Name) && cfg.SubHTTPHost == "" {
		cfg.SubHTTPHost = "127.0.0.1"
		if ctx.GlobalIsSet(SUBRPCListenAddrFlag.Name) {
			cfg.SubHTTPHost = ctx.GlobalString(SUBRPCListenAddrFlag.Name)
		}
	}
	if ctx.GlobalIsSet(SUBRPCPortFlag.Name) {
		cfg.SubHTTPPort = ctx.GlobalInt(SUBRPCPortFlag.Name)
	}
	if ctx.GlobalIsSet(SUBRPCCORSDomainFlag.Name) {
		cfg.SubHTTPCors = splitAndTrim(ctx.GlobalString(SUBRPCCORSDomainFlag.Name))
	}
	if ctx.GlobalIsSet(SUBRPCApiFlag.Name) {
		cfg.SubHTTPModules = splitAndTrim(ctx.GlobalString(SUBRPCApiFlag.Name))
	}
	if ctx.GlobalIsSet(SUBRPCVirtualHostsFlag.Name) {
		cfg.SubHTTPVirtualHosts = splitAndTrim(ctx.GlobalString(SUBRPCVirtualHostsFlag.Name))
	}
}

// setWS creates the WebSocket RPC listener interface string from the set
// command line flags, returning empty if the HTTP endpoint is disabled.
func setSubWS(ctx *cli.Context, cfg *node.Config) {
	if ctx.GlobalBool(SUBWSEnabledFlag.Name) && cfg.SubWSHost == "" {
		cfg.SubWSHost = "127.0.0.1"
		if ctx.GlobalIsSet(SUBWSListenAddrFlag.Name) {
			cfg.SubWSHost = ctx.GlobalString(SUBWSListenAddrFlag.Name)
		}
	}
	if ctx.GlobalIsSet(SUBWSPortFlag.Name) {
		cfg.SubWSPort = ctx.GlobalInt(SUBWSPortFlag.Name)
	}
	if ctx.GlobalIsSet(SUBWSAllowedOriginsFlag.Name) {
		cfg.SubWSOrigins = splitAndTrim(ctx.GlobalString(SUBWSAllowedOriginsFlag.Name))
	}
	if ctx.GlobalIsSet(SUBWSApiFlag.Name) {
		cfg.SubWSModules = splitAndTrim(ctx.GlobalString(SUBWSApiFlag.Name))
	}
}

// setIPC creates an IPC path configuration from the set command line flags,
// returning an empty string if IPC was explicitly disabled, or the set path.
func setSubIPC(ctx *cli.Context, cfg *node.Config) {
	CheckExclusive(ctx, SUBIPCDisabledFlag, SUBIPCPathFlag)
	switch {
	case ctx.GlobalBool(SUBIPCDisabledFlag.Name):
		cfg.SubIPCPath = ""
	case ctx.GlobalIsSet(SUBIPCPathFlag.Name):
		cfg.SubIPCPath = ctx.GlobalString(SUBIPCPathFlag.Name)
	}
}
func setAnchorSign(ctx *cli.Context, ks *keystore.KeyStore, cfg *eth.Config) {
	// Extract the current etherbase, new flag overriding legacy one
	var anchorSign string
	if ctx.GlobalIsSet(AnchorSignerFlag.Name) {
		anchorSign = ctx.GlobalString(AnchorSignerFlag.Name)
	}
	// Convert the etherbase into an address and configure it
	if anchorSign != "" {
		if ks != nil {
			account, err := MakeAddress(ks, anchorSign)
			if err != nil {
				Fatalf("Invalid anchorSigner: %v", err)
			}
			cfg.CrossConfig.Signer = account.Address
		} else {
			Fatalf("No anchorSigner configured")
		}
	}
<<<<<<< HEAD
=======
}

func setAnchorSync(ctx *cli.Context, cfg *eth.Config) {
	if ctx.GlobalIsSet(AnchorSyncModeFlag.Name) {
		cfg.CrossConfig.SyncMode = *GlobalTextMarshaler(ctx, AnchorSyncModeFlag.Name).(*synchronise.SyncMode)
	}
>>>>>>> 341aff7b
}<|MERGE_RESOLUTION|>--- conflicted
+++ resolved
@@ -881,14 +881,11 @@
 		Name:  "anchor.signer",
 		Usage: "public address of anchor signer",
 	}
-<<<<<<< HEAD
-=======
 	AnchorSyncModeFlag = TextMarshalerFlag{
 		Name:  "anchor.syncmode",
 		Usage: `anchor peer syncmode("all", "store", "pending" or "off")`,
 		Value: &cross.DefaultConfig.SyncMode,
 	}
->>>>>>> 341aff7b
 	ConfirmDepthFlag = cli.IntFlag{
 		Name:  "anchor.confirmdepth",
 		Usage: "anchor's confirm block depth",
@@ -1578,10 +1575,7 @@
 	setWhitelist(ctx, cfg)
 	setLes(ctx, cfg)
 	setAnchorSign(ctx, ks, cfg)
-<<<<<<< HEAD
-=======
 	setAnchorSync(ctx, cfg)
->>>>>>> 341aff7b
 
 	if ctx.GlobalIsSet(SyncModeFlag.Name) {
 		cfg.SyncMode = *GlobalTextMarshaler(ctx, SyncModeFlag.Name).(*downloader.SyncMode)
@@ -2012,13 +2006,10 @@
 			Fatalf("No anchorSigner configured")
 		}
 	}
-<<<<<<< HEAD
-=======
 }
 
 func setAnchorSync(ctx *cli.Context, cfg *eth.Config) {
 	if ctx.GlobalIsSet(AnchorSyncModeFlag.Name) {
 		cfg.CrossConfig.SyncMode = *GlobalTextMarshaler(ctx, AnchorSyncModeFlag.Name).(*synchronise.SyncMode)
 	}
->>>>>>> 341aff7b
 }