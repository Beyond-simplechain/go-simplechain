package executor

import (
	"bytes"
	"context"
	"math/big"
	"sync"
	"time"

	"github.com/simplechain-org/go-simplechain/accounts/abi"
	"github.com/simplechain-org/go-simplechain/common"
	"github.com/simplechain-org/go-simplechain/common/hexutil"
	"github.com/simplechain-org/go-simplechain/core"
	"github.com/simplechain-org/go-simplechain/core/types"
	"github.com/simplechain-org/go-simplechain/cross"
	cc "github.com/simplechain-org/go-simplechain/cross/core"
	"github.com/simplechain-org/go-simplechain/cross/metric"
	"github.com/simplechain-org/go-simplechain/eth"
	"github.com/simplechain-org/go-simplechain/log"
	"github.com/simplechain-org/go-simplechain/params"
)

const maxFinishGasLimit = 250000

var MaxGasPrice = big.NewInt(100e9)

type TranParam struct {
	gasLimit uint64
	gasPrice *big.Int
	data     []byte
}

type SimpleExecutor struct {
	anchor    common.Address
	gasHelper *GasHelper
	signHash  cc.SignHash
	pm        cross.ProtocolManager
	gpo       cross.GasPriceOracle

	contract    common.Address
	contractABI abi.ABI

	stopCh chan struct{}
	wg     sync.WaitGroup
	log    log.Logger
}

func NewSimpleExecutor(chain cross.SimpleChain, anchor common.Address, contract common.Address, signHash cc.SignHash) (
	*SimpleExecutor, error) {
	logger := log.New("module", "executor", "chainID", chain.ChainConfig().ChainID)
	data, err := hexutil.Decode(params.CrossDemoAbi)
	if err != nil {
		logger.Error("Parse crossABI", "err", err)
		return nil, err
	}
	abi, err := abi.JSON(bytes.NewReader(data))
	if err != nil {
		logger.Error("Parse crossABI", "err", err)
		return nil, err
	}

	return &SimpleExecutor{
		pm:          chain.ProtocolManager(),
		gpo:         chain.GasOracle(),
		anchor:      anchor,
		signHash:    signHash,
		gasHelper:   NewGasHelper(chain.BlockChain(), chain),
		contract:    contract,
		contractABI: abi,
		stopCh:      make(chan struct{}),
		log:         logger,
	}, nil
}

func (exe *SimpleExecutor) Start() {
	exe.wg.Add(1)
	go exe.loop()
}

func (exe *SimpleExecutor) loop() {
	defer exe.wg.Done()
	expire := time.NewTicker(30 * time.Second)
	defer expire.Stop()
	for {
		select {
		case <-expire.C:
			exe.promoteTransaction()

		case <-exe.stopCh:
			return
		}
	}
}

func (exe *SimpleExecutor) Stop() {
	close(exe.stopCh)
	exe.wg.Wait()
}

func (exe *SimpleExecutor) SubmitTransaction(rtxs []*cc.ReceptTransaction) {
	txs, err := exe.getTxForLockOut(rtxs)
	if err != nil {
		exe.log.Error("GetTxForLockOut", "err", err)
	}
	if len(txs) > 0 {
		exe.pm.AddLocals(txs)
	}
}

func (exe *SimpleExecutor) getTxForLockOut(rwss []*cc.ReceptTransaction) ([]*types.Transaction, error) {
	var err error
	var count uint64
	var param *TranParam
	var tx *types.Transaction
	var txs []*types.Transaction

	nonce := exe.pm.GetNonce(exe.anchor)
	tokenAddress := exe.contract

	for _, rws := range rwss {
		if rws.DestinationId.Uint64() == exe.pm.NetworkId() {
			param, err = exe.createTransaction(rws)
			if err != nil {
				exe.log.Warn("getTxForLockOut CreateTransaction", "id", rws.CTxId, "err", err)
				continue
			}
			if ok, _ := exe.checkTransaction(exe.anchor, tokenAddress, nonce+count, param.gasLimit, param.gasPrice,
				param.data); !ok {
				exe.log.Debug("already finish the cross Transaction", "id", rws.CTxId)
				continue
			}

			tx, err = newSignedTransaction(nonce+count, tokenAddress, param.gasLimit, param.gasPrice, param.data,
				exe.pm.NetworkId(), exe.signHash)
			if err != nil {
				exe.log.Warn("GetTxForLockOut newSignedTransaction", "id", rws.CTxId, "err", err)
				return nil, err
			}
			txs = append(txs, tx)
			count++
		}
	}

	return txs, nil
}

func (exe *SimpleExecutor) createTransaction(rws *cc.ReceptTransaction) (*TranParam, error) {
	gasPrice, err := exe.gpo.SuggestPrice(context.Background())
	if err != nil {
		return nil, err
	}
	if gasPrice.Cmp(eth.DefaultConfig.Miner.GasPrice) < 0 {
		gasPrice.Set(eth.DefaultConfig.Miner.GasPrice)
	}
	data, err := rws.ConstructData(exe.contractABI)
	if err != nil {
		exe.log.Error("ConstructData", "err", err)
		return nil, err
	}
	if balance, err := exe.gasHelper.GetBalance(exe.anchor); err != nil || balance == nil ||
		balance.Cmp(new(big.Int).Mul(gasPrice, new(big.Int).SetUint64(maxFinishGasLimit))) < 0 {
		log.Warn("insufficient balance for finishing", "ctxID", rws.CTxId.String(),
			"chainID", rws.ChainId, "error", err, "balance", balance, "price", gasPrice)
		metric.Report(exe.gasHelper.chain.ChainConfig().ChainID.Uint64(), "insufficient balance",
			"ctxID", rws.CTxId.String())
	}

	return &TranParam{gasLimit: maxFinishGasLimit, gasPrice: gasPrice, data: data}, nil
}

func (exe *SimpleExecutor) checkTransaction(address, tokenAddress common.Address, nonce, gasLimit uint64,
	gasPrice *big.Int, data []byte) (bool, error) {

	callArgs := CallArgs{
		From:     address,
		To:       &tokenAddress,
		Data:     data,
		GasPrice: hexutil.Big(*gasPrice),
		Gas:      hexutil.Uint64(gasLimit),
	}
	return exe.gasHelper.checkExec(context.Background(), callArgs)
}

func newSignedTransaction(nonce uint64, to common.Address, gasLimit uint64, gasPrice *big.Int,
	data []byte, networkId uint64, signHash cc.SignHash) (*types.Transaction, error) {
	tx := types.NewTransaction(nonce, to, big.NewInt(0), gasLimit, gasPrice, data)
	signer := types.NewEIP155Signer(big.NewInt(int64(networkId)))
	txHash := signer.Hash(tx)
	signature, err := signHash(txHash.Bytes())
	if err != nil {
		return nil, err
	}
	signedTx, err := tx.WithSignature(signer, signature)
	if err != nil {
		return nil, err
	}
	return signedTx, nil
}

func (exe *SimpleExecutor) promoteTransaction() {
	if pending, err := exe.pm.Pending(); err == nil {
		if txs, ok := pending[exe.anchor]; ok {
			var count uint64
			var newTxs []*types.Transaction
			var nonceBegin uint64
			for _, v := range txs {
				if count < core.DefaultTxPoolConfig.AccountSlots {
					if count == 0 {
						nonceBegin = v.Nonce()
					}
					if ok, _ := exe.checkTransaction(exe.anchor, *v.To(), nonceBegin+count, v.Gas(),
						v.GasPrice(), v.Data()); !ok {
						exe.log.Debug("already finish the cross Transaction", "tx", v.Hash())
						continue
					}
					gasPrice := new(big.Int).Div(new(big.Int).Mul(
						v.GasPrice(), big.NewInt(100+int64(core.DefaultTxPoolConfig.PriceBump))), big.NewInt(100))
<<<<<<< HEAD
					if gasPrice.Cmp(MaxGasPrice) > 0 {
						gasPrice = MaxGasPrice
					}
=======

					if gasPrice.Cmp(maxGasPrice) > 0 {
						exe.log.Info("overflow max gas price, set to max", "tx", v.Hash().String())
						gasPrice.Set(maxGasPrice)
					}

>>>>>>> f8b05c91
					tx, err := newSignedTransaction(nonceBegin+count, *v.To(), v.Gas(), gasPrice, v.Data(),
						exe.pm.NetworkId(), exe.signHash)
					if err != nil {
						exe.log.Info("promoteTransaction", "err", err)
					}

					newTxs = append(newTxs, tx)
					count++
				} else {
					break
				}
			}
			exe.log.Info("promoteTransaction", "len", len(newTxs))
			exe.pm.AddLocals(newTxs)
		}
	}
}<|MERGE_RESOLUTION|>--- conflicted
+++ resolved
@@ -4,6 +4,7 @@
 	"bytes"
 	"context"
 	"math/big"
+	"math/rand"
 	"sync"
 	"time"
 
@@ -22,7 +23,7 @@
 
 const maxFinishGasLimit = 250000
 
-var MaxGasPrice = big.NewInt(100e9)
+//var MaxGasPrice = big.NewInt(100e9)
 
 type TranParam struct {
 	gasLimit uint64
@@ -215,18 +216,12 @@
 					}
 					gasPrice := new(big.Int).Div(new(big.Int).Mul(
 						v.GasPrice(), big.NewInt(100+int64(core.DefaultTxPoolConfig.PriceBump))), big.NewInt(100))
-<<<<<<< HEAD
+
 					if gasPrice.Cmp(MaxGasPrice) > 0 {
-						gasPrice = MaxGasPrice
-					}
-=======
-
-					if gasPrice.Cmp(maxGasPrice) > 0 {
 						exe.log.Info("overflow max gas price, set to max", "tx", v.Hash().String())
-						gasPrice.Set(maxGasPrice)
-					}
-
->>>>>>> f8b05c91
+						gasPrice = new(big.Int).Sub(MaxGasPrice,big.NewInt(rand.Int63n(1e9)))
+					}
+
 					tx, err := newSignedTransaction(nonceBegin+count, *v.To(), v.Gas(), gasPrice, v.Data(),
 						exe.pm.NetworkId(), exe.signHash)
 					if err != nil {
