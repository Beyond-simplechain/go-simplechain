--- conflicted
+++ resolved
@@ -97,23 +97,15 @@
 			return common.Address{}, cross.ErrInternal
 		}
 		anchors, signedCount := QueryAnchor(v.chainConfig, v.chain, statedb, newHead, v.contract, validChain.Uint64())
-<<<<<<< HEAD
 		if len(anchors) == 0 {
 			v.logger.Warn("empty anchors in current state", "hash", newHead.Hash(), "height", newHead.Number)
 			return common.Address{}, cross.ErrInvalidSignCtx
 		}
-		v.config.Anchors = anchors
-		v.requireSignature = signedCount
-		anchorSet = NewAnchorSet(v.config.Anchors)
-		v.anchors[validChain.Uint64()] = anchorSet
-=======
-		if anchors != nil {
 			v.config.Anchors = anchors
 			v.requireSignature = signedCount
 			anchorSet = NewAnchorSet(v.config.Anchors)
 			v.anchors[validChain.Uint64()] = anchorSet
 		}
->>>>>>> f650418e
 	}
 	signer, ok := anchorSet.IsAnchorSignedCtx(ctx, cc.NewEIP155CtxSigner(signChain))
 	if !ok {
