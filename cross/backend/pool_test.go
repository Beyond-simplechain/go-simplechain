--- conflicted
+++ resolved
@@ -228,23 +228,14 @@
 
 type testChainRetriever struct{}
 
-<<<<<<< HEAD
 func (r testChainRetriever) CanAcceptTxs() bool                                              { return true }
 func (r testChainRetriever) ConfirmedDepth() uint64                                          { return 1 }
 func (r testChainRetriever) CurrentBlockNumber() uint64                                      { return 1 }
-func (r testChainRetriever) GetTransactionNumberOnChain(tx trigger.Transaction) uint64       { return 0 }
-func (r testChainRetriever) GetConfirmedTransactionNumberOnChain(trigger.Transaction) uint64 { return 1 }
-func (r testChainRetriever) GetTransactionTimeOnChain(tx trigger.Transaction) uint64         { return 0 }
-=======
 func (r testChainRetriever) GetTransactionNumberOnChain(tx trigger.Transaction) uint64 { return 0 }
 func (r testChainRetriever) GetConfirmedTransactionNumberOnChain(trigger.Transaction) uint64 {
 	return 1
 }
 func (r testChainRetriever) GetTransactionTimeOnChain(tx trigger.Transaction) uint64 { return 0 }
-func (r testChainRetriever) IsTransactionInExpiredBlock(tx trigger.Transaction, _ uint64) bool {
-	return false
-}
->>>>>>> f650418e
 
 func (r testChainRetriever) IsLocalCtx(ctx trigger.Transaction) bool      { return true }
 func (r testChainRetriever) IsRemoteCtx(ctx trigger.Transaction) bool     { return false }
