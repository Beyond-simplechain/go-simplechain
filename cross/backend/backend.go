package backend

import (
	"errors"
	"fmt"
	"math/big"
	"sync"
	"sync/atomic"

	"github.com/simplechain-org/go-simplechain/common"
	"github.com/simplechain-org/go-simplechain/log"
	"github.com/simplechain-org/go-simplechain/node"
	"github.com/simplechain-org/go-simplechain/p2p"
	"github.com/simplechain-org/go-simplechain/p2p/enode"
	"github.com/simplechain-org/go-simplechain/rlp"
	"github.com/simplechain-org/go-simplechain/rpc"

	"github.com/simplechain-org/go-simplechain/cross"
	cc "github.com/simplechain-org/go-simplechain/cross/core"
	cdb "github.com/simplechain-org/go-simplechain/cross/database"
	cm "github.com/simplechain-org/go-simplechain/cross/metric"
)

// CrossService implements node.Service
type CrossService struct {
<<<<<<< HEAD
	main  crossCommons
	sub   crossCommons
	store *CrossStore
	txLog *cm.TransactionLogs

=======
>>>>>>> 8c4de8e6
	config *cross.Config
	peers  *anchorSet
	store  *CrossStore

	main crossCommons
	sub  crossCommons

	newPeerCh chan *anchorPeer
	quitSync  chan struct{}
	wg        sync.WaitGroup
}

type crossCommons struct {
	genesis common.Hash
	chainID uint64

	handler *Handler
	channel chan interface{}
}

func NewCrossService(ctx *node.ServiceContext, main, sub cross.SimpleChain, config *cross.Config) (srv *CrossService, err error) {
	srv = &CrossService{
		config:    config,
		peers:     newAnchorSet(),
		newPeerCh: make(chan *anchorPeer),
		quitSync:  make(chan struct{}),
	}

	cm.Reporter.SetRootPath(ctx.ResolvePath(cross.LogDir))

	logDB, err := cdb.OpenEtherDB(ctx, cross.TxLogDir)
	if err != nil {
		return nil, err
	}
	srv.txLog, err = cm.NewTransactionLogs(logDB)
	if err != nil {
		return nil, err
	}

	srv.store, err = NewCrossStore(ctx, cross.DataDir)
	if err != nil {
		return nil, err
	}

	mainCh, subCh := make(chan interface{}, defaultCrossChSize), make(chan interface{}, defaultCrossChSize)

	mainHandler, err := NewCrossHandler(main, srv, *config, config.MainContract, mainCh, subCh)
	if err != nil {
		return nil, err
	}

	subHandler, err := NewCrossHandler(sub, srv, *config, config.SubContract, subCh, mainCh)
	if err != nil {
		return nil, err
	}

	mainHandler.RegisterChain(sub.ChainConfig().ChainID)
	subHandler.RegisterChain(main.ChainConfig().ChainID)

	main.RegisterAPIs([]rpc.API{
		{
			Namespace: "cross",
			Version:   "1.0",
			Service:   NewPublicCrossChainAPI(mainHandler),
			Public:    true,
		},
	})
	sub.RegisterAPIs([]rpc.API{
		{
			Namespace: "cross",
			Version:   "1.0",
			Service:   NewPublicCrossChainAPI(subHandler),
			Public:    true,
		},
	})

	srv.main = crossCommons{
		genesis: main.BlockChain().Genesis().Hash(),
		chainID: main.BlockChain().Config().ChainID.Uint64(),
		handler: mainHandler,
		channel: mainCh,
	}

	srv.sub = crossCommons{
		genesis: sub.BlockChain().Genesis().Hash(),
		chainID: sub.BlockChain().Config().ChainID.Uint64(),
		handler: subHandler,
		channel: subCh,
	}

	return srv, nil
}

func (srv *CrossService) getCrossHandler(chainID *big.Int) *Handler {
	if chainID == nil {
		return nil
	}
	if chainID.Uint64() == srv.main.chainID {
		return srv.main.handler
	}
	if chainID.Uint64() == srv.sub.chainID {
		return srv.sub.handler
	}
	return nil
}

func (srv *CrossService) Protocols() []p2p.Protocol {
	return []p2p.Protocol{{
		Name:    "cross",
		Version: protocolVersion,
		Length:  protocolMaxMsgSize,
		Run: func(p *p2p.Peer, rw p2p.MsgReadWriter) error {
			anchor := newAnchorPeer(p, rw)
			srv.wg.Add(1)
			defer srv.wg.Done()
			return srv.handle(anchor)
		},
		NodeInfo: func() interface{} {
			return srv.NodeInfo()
		},
		PeerInfo: func(id enode.ID) interface{} {
			if p := srv.peers.Peer(fmt.Sprintf("%x", id[:8])); p != nil {
				return p.Info()
			}
			return nil
		},
	}}
}

func (srv *CrossService) APIs() []rpc.API {
	return []rpc.API{
		{
			Namespace: "cross",
			Version:   "1.0",
			Service:   NewPrivateCrossAdminAPI(srv),
			Public:    false,
		},
	}
}

func (srv *CrossService) Start(server *p2p.Server) error {
	if srv.main.handler == nil {
		return errors.New("main handler is not exist")
	}
	srv.main.handler.Start()

	if srv.sub.handler == nil {
		return errors.New("sub handler is not exist")
	}
	srv.sub.handler.Start()

	// start sync handlers
	go srv.sync()
	return nil
}

func (srv *CrossService) Stop() error {
	log.Info("Stopping CrossChain Service")
	srv.main.handler.Stop()
	srv.sub.handler.Stop()
	close(srv.quitSync)
	srv.peers.Close()
	srv.wg.Wait()
	log.Info("CrossChain Service Stopped")
	return nil
}

func (srv *CrossService) handle(p *anchorPeer) error {
	var (
		mainNetworkID = srv.main.chainID
		subNetworkID  = srv.sub.chainID
		mainGenesis   = srv.main.genesis
		subGenesis    = srv.sub.genesis
		mainHeight    = srv.main.handler.Height()
		subHeight     = srv.sub.handler.Height()
		main          = srv.config.MainContract
		sub           = srv.config.SubContract
	)
	if err := p.Handshake(mainNetworkID, subNetworkID, mainGenesis, subGenesis, mainHeight, subHeight, main, sub); err != nil {
		log.Debug("anchor handshake failed", "err", err)
		return err
	}

	// Register the anchor peer locally
	if err := srv.peers.Register(p); err != nil {
		p.Log().Error("CrossService peer registration failed", "err", err)
		return err
	}
	defer srv.removePeer(p.id)

	select {
	case srv.newPeerCh <- p:
	case <-srv.quitSync:
		return p2p.DiscQuitting
	}

	// Handle incoming messages until the connection is torn down
	for {
		if err := srv.handleMsg(p); err != nil {
			return err
		}
	}
}

func (srv *CrossService) handleMsg(p *anchorPeer) error {
	// Read the next message from the remote peer, and ensure it's fully consumed
	msg, err := p.rw.ReadMsg()
	if err != nil {
		return err
	}
	if msg.Size > protocolMaxMsgSize {
		return errResp(ErrMsgTooLarge, "%v > %v", msg.Size, protocolMaxMsgSize)
	}
	defer msg.Discard()

	switch {
	case msg.Code == StatusMsg:
		// Status messages should never arrive after the handshake
		return errResp(ErrExtraStatusMsg, "uncontrolled status message")

	case msg.Code == GetCtxSyncMsg:
		var req SyncReq
		if err := msg.Decode(&req); err != nil {
			return errResp(ErrDecode, "msg %v: %v", msg, err)
		}
		p.Log().Info("receive ctx sync request", "chain", req.Chain, "height", req.Height)

		h := srv.getCrossHandler(new(big.Int).SetUint64(req.Chain))
		if h == nil {
			break
		}

		ctxList := h.GetSyncCrossTransaction(req.Height, defaultMaxSyncSize)
		var data [][]byte
		for _, ctx := range ctxList {
			b, err := rlp.EncodeToBytes(ctx)
			if err != nil {
				continue
			}
			data = append(data, b)
		}

		return p.SendSyncResponse(req.Chain, data)

	case msg.Code == CtxSyncMsg:
		var resp SyncResp
		if err := msg.Decode(&resp); err != nil {
			return errResp(ErrDecode, "msg %v: %v", msg, err)
		}
		p.Log().Debug("receive ctx sync response", "chain", resp.Chain, "len(data)", len(resp.Data))

		h := srv.getCrossHandler(new(big.Int).SetUint64(resp.Chain))
		if h == nil || atomic.LoadUint32(&h.synchronising) == 0 { // ignore if handler isn't synchronising
			break
		}

		var ctxList []*cc.CrossTransactionWithSignatures
		for _, b := range resp.Data {
			var ctx cc.CrossTransactionWithSignatures
			if err := rlp.DecodeBytes(b, &ctx); err != nil {
				return errResp(ErrDecode, "msg %v: %v", msg, err)
			}
			ctxList = append(ctxList, &ctx)
		}

		if len(ctxList) == 0 {
			break
		}

		h.synchronizeCh <- ctxList

	case msg.Code == GetPendingSyncMsg:
		var req SyncPendingReq
		if err := msg.Decode(&req); err != nil {
			return errResp(ErrDecode, "msg %v: %v", msg, err)
		}

		h := srv.getCrossHandler(new(big.Int).SetUint64(req.Chain))
		if h == nil {
			break
		}

		ctxList := h.GetSyncPending(req.Ids)
		var data [][]byte
		for _, ctx := range ctxList {
			b, err := rlp.EncodeToBytes(ctx)
			if err != nil {
				continue
			}
			data = append(data, b)
		}
		if len(data) > 0 {
			return p.SendSyncPendingResponse(req.Chain, data)
		}

	case msg.Code == PendingSyncMsg:
		var resp SyncPendingResp
		if err := msg.Decode(&resp); err != nil {
			return errResp(ErrDecode, "msg %v: %v", msg, err)
		}
		p.Log().Debug("receive pending sync response", "chain", resp.Chain, "len(data)", len(resp.Data))

		h := srv.getCrossHandler(new(big.Int).SetUint64(resp.Chain))
		if h == nil {
			break
		}

		var ctxList []*cc.CrossTransaction
		for _, b := range resp.Data {
			var ctx cc.CrossTransaction
			if err := rlp.DecodeBytes(b, &ctx); err != nil {
				return errResp(ErrDecode, "msg %v: %v", msg, err)
			}
			ctxList = append(ctxList, &ctx)
		}

		if len(ctxList) == 0 {
			break
		}

		synced := h.SyncPending(ctxList)
		p.Log().Info("sync pending cross transactions", "total", len(ctxList))
		pending := h.Pending(synced, defaultMaxSyncSize)

		if len(pending) > 0 {
			// send next sync pending request
			return p.SendSyncPendingRequest(resp.Chain, pending)
		}

	case msg.Code == CtxSignMsg:
		var ctx *cc.CrossTransaction
		if err := msg.Decode(&ctx); err != nil {
			return errResp(ErrDecode, "msg %v: %v", msg, err)
		}
		p.MarkCrossTransaction(ctx.SignHash())

		h := srv.getCrossHandler(ctx.ChainId())
		if h == nil {
			break
		}

		err := h.AddRemoteCtx(ctx, true)
		if err == cross.ErrExpiredCtx || err == cross.ErrInvalidSignCtx {
			break
		}
		srv.BroadcastCrossTx([]*cc.CrossTransaction{ctx}, false)

	default:
		return errResp(ErrInvalidMsgCode, "%v", msg.Code)
	}

	return nil
}

func (srv *CrossService) removePeer(id string) {
	// Short circuit if the peer was already removed
	peer := srv.peers.Peer(id)
	if peer == nil {
		return
	}
	log.Debug("Removing cross anchor peer", "peer", id)

	// Unregister the peer from the downloader and Ethereum peer set
	if err := srv.peers.Unregister(id); err != nil {
		log.Error("Peer removal failed", "peer", id, "err", err)
	}
	// Hard disconnect at the networking layer
	peer.Disconnect(p2p.DiscUselessPeer)
}

func (srv *CrossService) BroadcastCrossTx(ctxs []*cc.CrossTransaction, local bool) {
	for _, ctx := range ctxs {
		var txset = make(map[*anchorPeer]*cc.CrossTransaction)

		// Broadcast ctx to a batch of peers not knowing about it
		peers := srv.peers.PeersWithoutCtx(ctx.SignHash())
		for _, peer := range peers {
			txset[peer] = ctx
		}
		for peer, rt := range txset {
			peer.AsyncSendCrossTransaction(rt, local)
			log.Debug("Broadcast CrossTransaction", "hash", ctx.SignHash(), "peer", peer.id)
		}
	}
}

type CrossNodeInfo struct {
	MainChain   uint64       `json:"mainChain"`
	MainGenesis common.Hash  `json:"mainGenesis"`
	SubChain    uint64       `json:"subChain"`
	SubGenesis  common.Hash  `json:"subGenesis"`
	Config      cross.Config `json:"config"`
}

func (srv *CrossService) NodeInfo() *CrossNodeInfo {
	return &CrossNodeInfo{
		Config:      *srv.config,
		MainChain:   srv.main.chainID,
		MainGenesis: srv.main.genesis,
		SubChain:    srv.sub.chainID,
		SubGenesis:  srv.sub.genesis,
	}
}<|MERGE_RESOLUTION|>--- conflicted
+++ resolved
@@ -23,17 +23,11 @@
 
 // CrossService implements node.Service
 type CrossService struct {
-<<<<<<< HEAD
-	main  crossCommons
-	sub   crossCommons
 	store *CrossStore
 	txLog *cm.TransactionLogs
 
-=======
->>>>>>> 8c4de8e6
 	config *cross.Config
 	peers  *anchorSet
-	store  *CrossStore
 
 	main crossCommons
 	sub  crossCommons
