package backend

import (
	"math/big"
	"testing"

	"github.com/simplechain-org/go-simplechain/common"
	"github.com/simplechain-org/go-simplechain/consensus"
	"github.com/simplechain-org/go-simplechain/core"
	"github.com/simplechain-org/go-simplechain/core/rawdb"
	"github.com/simplechain-org/go-simplechain/core/state"
	"github.com/simplechain-org/go-simplechain/core/types"
	"github.com/simplechain-org/go-simplechain/cross"
	cc "github.com/simplechain-org/go-simplechain/cross/core"
	db "github.com/simplechain-org/go-simplechain/cross/database"
	"github.com/simplechain-org/go-simplechain/crypto"
	"github.com/simplechain-org/go-simplechain/event"
	"github.com/simplechain-org/go-simplechain/params"
	"github.com/simplechain-org/go-simplechain/rlp"

	"github.com/asdine/storm/v3/q"
)

func TestNewCtxStoreAdd(t *testing.T) {
	fromKey, _ := crypto.GenerateKey()
	fromAddr := crypto.PubkeyToAddress(fromKey.PublicKey)
	toKey, _ := crypto.GenerateKey()
	toAddr := crypto.PubkeyToAddress(toKey.PublicKey)
	signHash := func(hash []byte) ([]byte, error) {
		return crypto.Sign(hash, fromKey)
	}

	signer := cc.NewEIP155CtxSigner(big.NewInt(18))
	// ctx signed by anchor1
	tx1, err := cc.SignCtx(cc.NewCrossTransaction(big.NewInt(1e18),
		big.NewInt(2e18),
		big.NewInt(19),
		common.HexToHash("0b2aa4c82a3b0187a087e030a26b71fc1a49e74d3776ae8e03876ea9153abbca"),
		common.HexToHash("0b2aa4c82a3b0187a087e030a26b71fc1a49e74d3776ae8e03876ea9153abbca"),
		common.HexToHash("0b2aa4c82a3b0187a087e030a26b71fc1a49e74d3776ae8e03876ea9153abbca"),
		fromAddr,
		toAddr,
		nil),
		signer, signHash)
	if err != nil {
		t.Fatal(err)
	}

	signHash2 := func(hash []byte) ([]byte, error) {
		key, _ := crypto.GenerateKey()
		return crypto.Sign(hash, key)
	}

	ctxStore, err := setupCtxStore()
	if err != nil {
		t.Fatal(err)
	}
	ctxPool := NewCrossPool(ctxStore, NewCrossValidator(ctxStore, common.Address{}), signHash2)
	signedCh := make(chan cc.SignedCtxEvent, 1) // receive signed ctx
	signedSub := ctxPool.SubscribeSignedCtxEvent(signedCh)
	defer signedSub.Unsubscribe()

	// ctx signed by anchor2
	tx2, err := cc.SignCtx(cc.NewCrossTransaction(big.NewInt(1e18),
		big.NewInt(2e18),
		big.NewInt(19),
		common.HexToHash("0b2aa4c82a3b0187a087e030a26b71fc1a49e74d3776ae8e03876ea9153abbca"),
		common.HexToHash("0b2aa4c82a3b0187a087e030a26b71fc1a49e74d3776ae8e03876ea9153abbca"),
		common.HexToHash("0b2aa4c82a3b0187a087e030a26b71fc1a49e74d3776ae8e03876ea9153abbca"),
		fromAddr,
		toAddr,
		nil),
		signer, signHash2)
	if err != nil {
		t.Fatal(err)
	}

	if err := ctxPool.AddRemote(tx1); err != nil {
		t.Fatal(err)
	}
	if err := ctxPool.AddRemote(tx2); err != nil {
		t.Fatal(err)
	}
	if _, errs := ctxPool.AddLocals(cc.NewCrossTransaction(big.NewInt(1e18),
		big.NewInt(2e18),
		big.NewInt(19),
		common.HexToHash("0b2aa4c82a3b0187a087e030a26b71fc1a49e74d3776ae8e03876ea9153abbca"),
		common.HexToHash("0b2aa4c82a3b0187a087e030a26b71fc1a49e74d3776ae8e03876ea9153abbca"),
		common.HexToHash("0b2aa4c82a3b0187a087e030a26b71fc1a49e74d3776ae8e03876ea9153abbca"),
<<<<<<< HEAD
		addr,
		nil)); errs != nil {
=======
		fromAddr,
		toAddr,
		nil)); err != nil {
>>>>>>> 6b616d5e
		t.Fatal(err)
	}
	ev := <-signedCh
	ev.CallBack(ev.Tws)

	if ctxStore.localStore.Count(q.Eq(db.StatusField, cc.CtxStatusWaiting)) != 1 {
		t.Errorf("add failed,stats:%d (!= %d)", ctxStore.localStore.Count(), 1)
	}

	ctxStore.Close()
}

func setupCtxStore() (*CrossStore, error) {
	statedb, _ := state.New(common.Hash{}, state.NewDatabase(rawdb.NewMemoryDatabase()))
	blockchain := &testBlockChain{statedb, 1000000, new(event.Feed)}

	store, err := NewCrossStore(nil, cross.Config{}, params.TestChainConfig, blockchain, "testing-cross-store")
	if err != nil {
		return nil, err
	}
	store.localStore.Clean()
	return store, nil
}

type testBlockChain struct {
	statedb       *state.StateDB
	gasLimit      uint64
	chainHeadFeed *event.Feed
}

func (bc *testBlockChain) CurrentBlock() *types.Block {
	return types.NewBlock(&types.Header{
		GasLimit: bc.gasLimit,
	}, nil, nil, nil)
}

func (bc *testBlockChain) GetBlock(hash common.Hash, number uint64) *types.Block {
	return bc.CurrentBlock()
}

func (bc *testBlockChain) StateAt(common.Hash) (*state.StateDB, error) {
	return bc.statedb, nil
}

func (bc *testBlockChain) SubscribeChainHeadEvent(ch chan<- core.ChainHeadEvent) event.Subscription {
	return bc.chainHeadFeed.Subscribe(ch)
}

func (bc *testBlockChain) GetBlockByHash(hash common.Hash) *types.Block {
	blockEnc := common.FromHex("f90260f901f9a083cafc574e1f51ba9dc0568fc617a08ea2429fb384059c972f13b19fa1c8dd55a01dcc4de8dec75d7aab85b567b6ccd41ad312451b948a7413f0a142fd40d49347948888f1f195afa192cfee860698584c030f4c9db1a0ef1552a40b7165c3cd773806b9e0c165b75356e0314bf0706f279c729f51e017a05fe50b260da6308036625b850b5d6ced6d0a9f814c0688bc91ffb7b7a3a54b67a0bc37d79753ad738a6dac4921e57392f145d8887476de3f783dfa7edae9283e52b90100000000000000000000000000000000000000000000000000000000000000000000000000000000000000000000000000000000000000000000000000000000000000000000000000000000000000000000000000000000000000000000000000000000000000000000000000000000000000000000000000000000000000000000000000000000000000000000000000000000000000000000000000000000000000000000000000000000000000000000000000000000000000000000000000000000000000000000000000000000000000000000000000000000000000000000000000000000000000000000000000000000000000000000000000000000008302000001832fefd8825208845506eb0780a0bd4472abb6659ebe3ee06ee4d7b72a00a9f4d001caca51342001075469aff49888a13a5a8c8f2bb1c4f861f85f800a82c35094095e7baea6a6c7c4c2dfeb977efac326af552d870a801ba09bea4c4daac7c7c52e093e6a4c35dbbcf8856f1af7b059ba20253e70848d094fa08a8fae537ce25ed8cb5af9adac3f141af69bd515bd2ba031522df09b97dd72b1c0")
	var block types.Block
	if err := rlp.DecodeBytes(blockEnc, &block); err != nil {
		return nil
	}
	return &block
}

func (bc *testBlockChain) GetBlockNumber(hash common.Hash) *uint64 {
	return nil
}

// GetHeader returns the hash corresponding to their hash.
func (bc *testBlockChain) GetHeader(common.Hash, uint64) *types.Header {
	return nil
}

func (bc *testBlockChain) GetHeaderByHash(common.Hash) *types.Header {
	return nil
}

func (bc *testBlockChain) Engine() consensus.Engine {
	return nil
}<|MERGE_RESOLUTION|>--- conflicted
+++ resolved
@@ -87,14 +87,9 @@
 		common.HexToHash("0b2aa4c82a3b0187a087e030a26b71fc1a49e74d3776ae8e03876ea9153abbca"),
 		common.HexToHash("0b2aa4c82a3b0187a087e030a26b71fc1a49e74d3776ae8e03876ea9153abbca"),
 		common.HexToHash("0b2aa4c82a3b0187a087e030a26b71fc1a49e74d3776ae8e03876ea9153abbca"),
-<<<<<<< HEAD
-		addr,
-		nil)); errs != nil {
-=======
 		fromAddr,
 		toAddr,
-		nil)); err != nil {
->>>>>>> 6b616d5e
+		nil)); errs != nil {
 		t.Fatal(err)
 	}
 	ev := <-signedCh
