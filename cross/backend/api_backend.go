package backend

import (
	"math/big"

	"github.com/simplechain-org/go-simplechain/common"

	cc "github.com/simplechain-org/go-simplechain/cross/core"
	cdb "github.com/simplechain-org/go-simplechain/cross/database"

	"github.com/asdine/storm/v3/q"
)

<<<<<<< HEAD
func query(db cdb.CtxDB, pageSize, startPage int, orderBy []cdb.FieldName, reverse bool, condition ...q.Matcher) []*cc.CrossTransactionWithSignatures {
=======
func query(db crossdb.CtxDB, pageSize, startPage int, orderBy []crossdb.FieldName, reverse bool,
	condition ...q.Matcher) []*cc.CrossTransactionWithSignatures {
>>>>>>> 8c4de8e6
	return db.Query(pageSize, startPage, orderBy, reverse, condition...)
}

//func count(db cdb.CtxDB, condition ...q.Matcher) int {
//	return db.Count(condition...)
//}

func one(db cdb.CtxDB, field cdb.FieldName, value interface{}) *cc.CrossTransactionWithSignatures {
	return db.One(field, value)
}

func (h *Handler) GetByCtxID(id common.Hash) *cc.CrossTransactionWithSignatures {
	if !h.pm.CanAcceptTxs() {
		return nil
	}
	store, _ := h.store.GetStore(h.chainID)
	return store.One(cdb.CtxIdIndex, id)
}

func (h *Handler) GetByBlockNumber(begin, end uint64) []*cc.CrossTransactionWithSignatures {
	if !h.pm.CanAcceptTxs() {
		return nil
	}
	store, _ := h.store.GetStore(h.chainID)
	return store.RangeByNumber(begin, end, 0)
}

func (h *Handler) FindByTxHash(hash common.Hash) *cc.CrossTransactionWithSignatures {
	if !h.pm.CanAcceptTxs() {
		return nil
	}
	for _, store := range h.store.stores {
		if ctx := one(store, cdb.TxHashIndex, hash); ctx != nil {
			return ctx
		}
	}
	return nil
}

<<<<<<< HEAD
func (h *Handler) QueryRemoteByDestinationValueAndPage(value *big.Int, pageSize, startPage int) (remoteID uint64, txs []*cc.CrossTransactionWithSignatures, total int) {
=======
func (h *Handler) QueryRemoteByDestinationValueAndPage(value *big.Int, pageSize,
	startPage int) (uint64, []*cc.CrossTransactionWithSignatures, int) {
>>>>>>> 8c4de8e6
	if !h.pm.CanAcceptTxs() {
		return 0, nil, 0
	}
	var (
		store, _  = h.store.GetStore(h.chainID)
		condition = []q.Matcher{q.Eq(cdb.StatusField, cc.CtxStatusWaiting), q.Gte(cdb.DestinationValue, value)}
		orderBy   = []cdb.FieldName{cdb.PriceIndex}
		reverse   = false
	)
	txs = query(store, pageSize, startPage, orderBy, reverse, condition...)
	//total = count(store, condition...)
	return h.RemoteID(), txs, total
}

<<<<<<< HEAD
func (h *Handler) QueryByPage(localSize, localPage, remoteSize, remotePage int) (locals map[uint64][]*cc.CrossTransactionWithSignatures, remotes map[uint64][]*cc.CrossTransactionWithSignatures, lt int, rt int) {
=======
func (h *Handler) QueryByPage(localSize, localPage, remoteSize, remotePage int) (
	map[uint64][]*cc.CrossTransactionWithSignatures, map[uint64][]*cc.CrossTransactionWithSignatures, int, int) {
>>>>>>> 8c4de8e6
	if !h.pm.CanAcceptTxs() {
		return nil, nil, 0, 0
	}
	var (
		localStore, _  = h.store.GetStore(h.chainID)
		remoteStore, _ = h.store.GetStore(h.remoteID)
		condition      = []q.Matcher{q.Eq(cdb.StatusField, cc.CtxStatusWaiting)}
		orderBy        = []cdb.FieldName{cdb.PriceIndex}
		reverse        = false
	)
<<<<<<< HEAD
	locals = map[uint64][]*cc.CrossTransactionWithSignatures{h.RemoteID(): query(localStore, localSize, localPage, orderBy, reverse, condition...)}
	remotes = map[uint64][]*cc.CrossTransactionWithSignatures{h.RemoteID(): query(remoteStore, remoteSize, remotePage, orderBy, reverse, condition...)}
	//lt := count(localStore, condition...)
	//rt := count(remoteStore, condition...)
=======
	local := map[uint64][]*cc.CrossTransactionWithSignatures{h.RemoteID(): query(localStore, localSize, localPage,
		orderBy, reverse, condition...)}
	remote := map[uint64][]*cc.CrossTransactionWithSignatures{h.RemoteID(): query(remoteStore, remoteSize, remotePage,
		orderBy, reverse, condition...)}
	localStats := count(localStore, condition...)
	remoteStats := count(remoteStore, condition...)
>>>>>>> 8c4de8e6

	return locals, remotes, lt, rt
}

<<<<<<< HEAD
func (h *Handler) QueryLocalIllegalByPage(pageSize, startPage int) []*cc.CrossTransactionWithSignatures {
=======
func (h *Handler) QueryLocalBySenderAndPage(from common.Address, pageSize, startPage int) (
	map[uint64][]*cc.OwnerCrossTransactionWithSignatures, int) {
>>>>>>> 8c4de8e6
	if !h.pm.CanAcceptTxs() {
		return nil
	}

	var (
		store, _  = h.store.GetStore(h.chainID)
		condition = []q.Matcher{q.Eq(cdb.StatusField, cc.CtxStatusIllegal)}
		orderBy   = []cdb.FieldName{cdb.BlockNumField}
		reverse   = false
	)

	return query(store, pageSize, startPage, orderBy, reverse, condition...)
}

func (h *Handler) QueryLocalBySenderAndPage(from common.Address, pageSize, startPage int) (locals map[uint64][]*cc.OwnerCrossTransactionWithSignatures, total int) {
	if !h.pm.CanAcceptTxs() {
		return nil, 0
	}
	var (
		store, _  = h.store.GetStore(h.chainID)
		condition = []q.Matcher{
			q.Or(
				q.Eq(cdb.StatusField, cc.CtxStatusWaiting),
				q.Eq(cdb.StatusField, cc.CtxStatusIllegal),
			),
			q.Eq(cdb.FromField, from)}
		orderBy = []cdb.FieldName{cdb.PriceIndex}
		reverse = false
	)

	txs := query(store, pageSize, startPage, orderBy, reverse, condition...)
	//total := count(store, condition...)
	locals = make(map[uint64][]*cc.OwnerCrossTransactionWithSignatures, 1)
	for _, v := range txs {
		//TODO: 适配前端，key使用remoteID
		locals[h.RemoteID()] = append(locals[h.RemoteID()], &cc.OwnerCrossTransactionWithSignatures{
			Cws:  v,
			Time: h.retriever.GetTransactionTimeOnChain(v),
		})
	}

	return locals, total
}

<<<<<<< HEAD
func (h *Handler) QueryRemoteByTakerAndPage(to common.Address, pageSize, startPage int) (remotes map[uint64][]*cc.OwnerCrossTransactionWithSignatures, total int) {
=======
func (h *Handler) QueryRemoteByTakerAndPage(to common.Address, pageSize, startPage int) (
	map[uint64][]*cc.OwnerCrossTransactionWithSignatures, int) {
>>>>>>> 8c4de8e6
	if !h.pm.CanAcceptTxs() {
		return nil, 0
	}
	var (
<<<<<<< HEAD
		store, _  = h.store.GetStore(h.remoteID)
		condition = []q.Matcher{q.Eq(cdb.StatusField, cc.CtxStatusWaiting), q.Eq(cdb.ToField, to)}
		orderBy   = []cdb.FieldName{cdb.PriceIndex}
=======
		condition = []q.Matcher{q.Eq(crossdb.StatusField, cc.CtxStatusWaiting), q.Eq(crossdb.ToField, to)}
		orderBy   = []crossdb.FieldName{crossdb.PriceIndex}
		store, _  = h.store.GetStore(h.remoteID)
>>>>>>> 8c4de8e6
		reverse   = false
	)

	txs := query(store, pageSize, startPage, orderBy, reverse, condition...)
	//total := count(store, condition...)
	remotes = make(map[uint64][]*cc.OwnerCrossTransactionWithSignatures, 1)
	for _, v := range txs {
		//TODO: 适配前端，key使用remoteID
		remotes[h.RemoteID()] = append(remotes[h.RemoteID()], &cc.OwnerCrossTransactionWithSignatures{
			Cws:  v,
			Time: h.retriever.GetTransactionTimeOnChain(v),
		})
	}

	return remotes, total
}

func (h *Handler) PoolStats() (int, int) {
	if !h.pm.CanAcceptTxs() {
		return 0, 0
	}
	return h.pool.Stats()
}

func (h *Handler) StoreStats() map[uint64]map[cc.CtxStatus]int {
	if !h.pm.CanAcceptTxs() {
		return nil
	}
	return h.store.Stats()
}<|MERGE_RESOLUTION|>--- conflicted
+++ resolved
@@ -11,12 +11,8 @@
 	"github.com/asdine/storm/v3/q"
 )
 
-<<<<<<< HEAD
-func query(db cdb.CtxDB, pageSize, startPage int, orderBy []cdb.FieldName, reverse bool, condition ...q.Matcher) []*cc.CrossTransactionWithSignatures {
-=======
-func query(db crossdb.CtxDB, pageSize, startPage int, orderBy []crossdb.FieldName, reverse bool,
+func query(db cdb.CtxDB, pageSize, startPage int, orderBy []cdb.FieldName, reverse bool,
 	condition ...q.Matcher) []*cc.CrossTransactionWithSignatures {
->>>>>>> 8c4de8e6
 	return db.Query(pageSize, startPage, orderBy, reverse, condition...)
 }
 
@@ -56,12 +52,8 @@
 	return nil
 }
 
-<<<<<<< HEAD
-func (h *Handler) QueryRemoteByDestinationValueAndPage(value *big.Int, pageSize, startPage int) (remoteID uint64, txs []*cc.CrossTransactionWithSignatures, total int) {
-=======
 func (h *Handler) QueryRemoteByDestinationValueAndPage(value *big.Int, pageSize,
-	startPage int) (uint64, []*cc.CrossTransactionWithSignatures, int) {
->>>>>>> 8c4de8e6
+	startPage int) (remoteID uint64, txs []*cc.CrossTransactionWithSignatures, total int) {
 	if !h.pm.CanAcceptTxs() {
 		return 0, nil, 0
 	}
@@ -76,12 +68,8 @@
 	return h.RemoteID(), txs, total
 }
 
-<<<<<<< HEAD
-func (h *Handler) QueryByPage(localSize, localPage, remoteSize, remotePage int) (locals map[uint64][]*cc.CrossTransactionWithSignatures, remotes map[uint64][]*cc.CrossTransactionWithSignatures, lt int, rt int) {
-=======
 func (h *Handler) QueryByPage(localSize, localPage, remoteSize, remotePage int) (
-	map[uint64][]*cc.CrossTransactionWithSignatures, map[uint64][]*cc.CrossTransactionWithSignatures, int, int) {
->>>>>>> 8c4de8e6
+	locals map[uint64][]*cc.CrossTransactionWithSignatures, remotes map[uint64][]*cc.CrossTransactionWithSignatures, lt int, rt int) {
 	if !h.pm.CanAcceptTxs() {
 		return nil, nil, 0, 0
 	}
@@ -92,29 +80,15 @@
 		orderBy        = []cdb.FieldName{cdb.PriceIndex}
 		reverse        = false
 	)
-<<<<<<< HEAD
 	locals = map[uint64][]*cc.CrossTransactionWithSignatures{h.RemoteID(): query(localStore, localSize, localPage, orderBy, reverse, condition...)}
 	remotes = map[uint64][]*cc.CrossTransactionWithSignatures{h.RemoteID(): query(remoteStore, remoteSize, remotePage, orderBy, reverse, condition...)}
 	//lt := count(localStore, condition...)
 	//rt := count(remoteStore, condition...)
-=======
-	local := map[uint64][]*cc.CrossTransactionWithSignatures{h.RemoteID(): query(localStore, localSize, localPage,
-		orderBy, reverse, condition...)}
-	remote := map[uint64][]*cc.CrossTransactionWithSignatures{h.RemoteID(): query(remoteStore, remoteSize, remotePage,
-		orderBy, reverse, condition...)}
-	localStats := count(localStore, condition...)
-	remoteStats := count(remoteStore, condition...)
->>>>>>> 8c4de8e6
 
 	return locals, remotes, lt, rt
 }
 
-<<<<<<< HEAD
 func (h *Handler) QueryLocalIllegalByPage(pageSize, startPage int) []*cc.CrossTransactionWithSignatures {
-=======
-func (h *Handler) QueryLocalBySenderAndPage(from common.Address, pageSize, startPage int) (
-	map[uint64][]*cc.OwnerCrossTransactionWithSignatures, int) {
->>>>>>> 8c4de8e6
 	if !h.pm.CanAcceptTxs() {
 		return nil
 	}
@@ -129,7 +103,8 @@
 	return query(store, pageSize, startPage, orderBy, reverse, condition...)
 }
 
-func (h *Handler) QueryLocalBySenderAndPage(from common.Address, pageSize, startPage int) (locals map[uint64][]*cc.OwnerCrossTransactionWithSignatures, total int) {
+func (h *Handler) QueryLocalBySenderAndPage(from common.Address, pageSize, startPage int) (
+	locals map[uint64][]*cc.OwnerCrossTransactionWithSignatures, total int) {
 	if !h.pm.CanAcceptTxs() {
 		return nil, 0
 	}
@@ -159,25 +134,15 @@
 	return locals, total
 }
 
-<<<<<<< HEAD
-func (h *Handler) QueryRemoteByTakerAndPage(to common.Address, pageSize, startPage int) (remotes map[uint64][]*cc.OwnerCrossTransactionWithSignatures, total int) {
-=======
 func (h *Handler) QueryRemoteByTakerAndPage(to common.Address, pageSize, startPage int) (
-	map[uint64][]*cc.OwnerCrossTransactionWithSignatures, int) {
->>>>>>> 8c4de8e6
+	remotes map[uint64][]*cc.OwnerCrossTransactionWithSignatures, total int) {
 	if !h.pm.CanAcceptTxs() {
 		return nil, 0
 	}
 	var (
-<<<<<<< HEAD
-		store, _  = h.store.GetStore(h.remoteID)
 		condition = []q.Matcher{q.Eq(cdb.StatusField, cc.CtxStatusWaiting), q.Eq(cdb.ToField, to)}
 		orderBy   = []cdb.FieldName{cdb.PriceIndex}
-=======
-		condition = []q.Matcher{q.Eq(crossdb.StatusField, cc.CtxStatusWaiting), q.Eq(crossdb.ToField, to)}
-		orderBy   = []crossdb.FieldName{crossdb.PriceIndex}
 		store, _  = h.store.GetStore(h.remoteID)
->>>>>>> 8c4de8e6
 		reverse   = false
 	)
 
