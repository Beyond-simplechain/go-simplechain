package cross

import (
	"context"
	"errors"
	"fmt"
	"math/big"

	"github.com/simplechain-org/go-simplechain/common"
	"github.com/simplechain-org/go-simplechain/common/hexutil"
	"github.com/simplechain-org/go-simplechain/core"
	"github.com/simplechain-org/go-simplechain/core/types"
	"github.com/simplechain-org/go-simplechain/event"
	"github.com/simplechain-org/go-simplechain/log"
	"github.com/simplechain-org/go-simplechain/p2p"
	"github.com/simplechain-org/go-simplechain/params"
)

const (
	txChanSize     = 4096
	rmLogsChanSize = 10
)

type errCode int

const (
	ErrMsgTooLarge = iota
	ErrDecode
	ErrInvalidMsgCode
)

type RoleHandler int

const (
	RoleMainHandler RoleHandler = iota
	RoleSubHandler
)

func errResp(code errCode, format string, v ...interface{}) error {
	return fmt.Errorf("%v - %v", code, fmt.Sprintf(format, v...))
}

type TranParam struct {
	gasLimit uint64
	gasPrice *big.Int
	data     []byte
}

type GetCtxSignsData struct {
	Amount int  // Maximum number of headers to retrieve
	GetAll bool // Query all
}

type MsgHandler struct {
	roleHandler         RoleHandler
	role                common.ChainRole
	ctxStore            CtxStore
	rtxStore            rtxStore
	blockchain          *core.BlockChain
	pm                  ProtocolManager
	crossMsgReader      <-chan interface{}
	crossMsgWriter      chan<- interface{}
	quitSync            chan struct{}
	knownRwssTx         map[common.Hash]*TranParam
	makerStartEventCh   chan core.NewCTxsEvent
	makerStartEventSub  event.Subscription
	makerSignedCh       chan core.NewCWsEvent
	makerSignedSub      event.Subscription
	takerEventCh        chan core.NewRTxsEvent
	takerEventSub       event.Subscription
	takerSignedCh       chan core.NewRWsEvent
	takerSignedSub      event.Subscription
	availableTakerCh    chan core.NewRWssEvent
	availableTakerSub   event.Subscription
	makerFinishEventCh  chan core.TransationFinishEvent
	makerFinishEventSub event.Subscription

	takerStampCh  chan core.NewTakerStampEvent
	takerStampSub event.Subscription

<<<<<<< HEAD
=======
	rmLogsCh  chan core.RemovedLogsEvent // Channel to receive removed log event
	rmLogsSub event.Subscription         // Subscription for removed log event

>>>>>>> a45bca27
	chain               simplechain
	gpo                 GasPriceOracle
	gasHelper           *GasHelper
	MainChainCtxAddress common.Address
	SubChainCtxAddress  common.Address
	anchorSigner        common.Address
	signHash            types.SignHash
}

func NewMsgHandler(chain simplechain, roleHandler RoleHandler, role common.ChainRole, ctxpool CtxStore, rtxStore rtxStore,
	blockchain *core.BlockChain, crossMsgReader <-chan interface{},
	crossMsgWriter chan<- interface{}, mainAddr common.Address, subAddr common.Address,
	signHash types.SignHash, anchorSigner common.Address) *MsgHandler {

	gasHelper := NewGasHelper(blockchain, chain)
	return &MsgHandler{
		chain:               chain,
		roleHandler:         roleHandler,
		role:                role,
		quitSync:            make(chan struct{}),
		ctxStore:            ctxpool,
		rtxStore:            rtxStore,
		blockchain:          blockchain,
		crossMsgReader:      crossMsgReader,
		crossMsgWriter:      crossMsgWriter,
		gasHelper:           gasHelper,
		MainChainCtxAddress: mainAddr,
		SubChainCtxAddress:  subAddr,
		knownRwssTx:         make(map[common.Hash]*TranParam),
		signHash:            signHash,
		anchorSigner:        anchorSigner,
	}
}
func (this *MsgHandler) SetProtocolManager(pm ProtocolManager) {
	this.pm = pm
}

func (this *MsgHandler) Start() {
	this.makerStartEventCh = make(chan core.NewCTxsEvent, txChanSize)
	this.makerStartEventSub = this.blockchain.SubscribeNewCTxsEvent(this.makerStartEventCh)
	this.takerEventCh = make(chan core.NewRTxsEvent, txChanSize)
	this.takerEventSub = this.blockchain.SubscribeNewRTxsEvent(this.takerEventCh)
	this.makerSignedCh = make(chan core.NewCWsEvent, txChanSize)
	this.makerSignedSub = this.ctxStore.SubscribeCWssResultEvent(this.makerSignedCh)
	this.takerSignedCh = make(chan core.NewRWsEvent, txChanSize)
	this.takerSignedSub = this.rtxStore.SubscribeRWssResultEvent(this.takerSignedCh)
	this.availableTakerCh = make(chan core.NewRWssEvent, txChanSize)
	this.availableTakerSub = this.rtxStore.SubscribeNewRWssEvent(this.availableTakerCh)
	this.makerFinishEventCh = make(chan core.TransationFinishEvent, txChanSize)
	this.makerFinishEventSub = this.blockchain.SubscribeNewFinishsEvent(this.makerFinishEventCh)

	//标记已接单
	this.takerStampCh = make(chan core.NewTakerStampEvent, txChanSize)
	this.takerStampSub = this.blockchain.SubscribeNewStampEvent(this.takerStampCh)
<<<<<<< HEAD
=======

	this.rmLogsCh = make(chan core.RemovedLogsEvent, rmLogsChanSize)
	this.rmLogsSub = this.blockchain.SubscribeRemovedLogsEvent(this.rmLogsCh)
>>>>>>> a45bca27

	go this.loop()
	go this.ReadCrossMessage()
}

func (this *MsgHandler) loop() {
	for {
		select {
		case ev := <-this.makerStartEventCh:
			//get cross transaction from the log
			if !this.pm.CanAcceptTxs() {
				break
			}
			if this.role.IsAnchor() {
				for _, tx := range ev.Txs {
					if err := this.ctxStore.AddLocal(tx); err != nil {
						log.Warn("Add local rtx", "err", err)
					}
				}
				this.pm.BroadcastCtx(ev.Txs)
			}
		case <-this.makerStartEventSub.Err():
			return

		case ev := <-this.makerSignedCh:
			this.pm.BroadcastInternalCrossTransactionWithSignature([]*types.CrossTransactionWithSignatures{ev.Txs}) //主网广播
			if this.role.IsAnchor() {
				this.WriteCrossMessage(ev.Txs)
			}
		case <-this.makerSignedSub.Err():
			return

		case ev := <-this.availableTakerCh:
			if this.role.IsAnchor() {
				if len(ev.Tws) == 0 {
					for k := range this.knownRwssTx {
						delete(this.knownRwssTx, k)
					}
					break
				}
				if pending, err := this.pm.GetAnchorTxs(this.anchorSigner); err == nil && len(pending) < 10 {
					//gasUsed, _ := new(big.Int).SetString("80000000000000", 10) //todo gasUsed
					txs, err := this.GetTxForLockOut(ev.Tws)
					if err != nil {
						log.Error("GetTxForLockOut", "err", err)
					}
					if len(txs) > 0 {
						this.pm.AddRemotes(txs)
					}
				}
			}
		case <-this.availableTakerSub.Err():
			return

		case ev := <-this.takerEventCh:
			if !this.pm.CanAcceptTxs() {
				break
			}
			if this.role.IsAnchor() {
				for _, tx := range ev.Txs {
					if err := this.rtxStore.AddLocal(tx); err != nil {
						log.Warn("Add local rtx", "err", err)
					}
				}
				this.pm.BroadcastRtx(ev.Txs)
			}
			this.ctxStore.RemoveRemotes(ev.Txs)
		case <-this.takerEventSub.Err():
			return

		case ev := <-this.takerSignedCh:
			if this.role.IsAnchor() {
				this.WriteCrossMessage(ev.Tws)
			}
		case <-this.takerSignedSub.Err():
			return

		case ev := <-this.takerStampCh:
<<<<<<< HEAD
			this.ctxStore.StampStatus(ev.Txs)
		case <-this.takerStampSub.Err():
=======
			this.ctxStore.StampStatus(ev.Txs, types.RtxStatusImplementing)
		case <-this.takerStampSub.Err():
			return

		case ev := <-this.rmLogsCh:
			this.reorgLogs(ev.Logs)
		case <-this.rmLogsSub.Err():
>>>>>>> a45bca27
			return

		case ev := <-this.makerFinishEventCh:
			if err := this.clearStore(ev.Finish); err != nil {
				log.Info("clearStore", "err", err)
			}
		case <-this.makerFinishEventSub.Err():
			return

		}
	}
}

func (this *MsgHandler) Stop() {
	log.Info("Stopping Simplechain MsgHandler")
	this.makerStartEventSub.Unsubscribe()
	this.makerSignedSub.Unsubscribe()
	this.takerEventSub.Unsubscribe()
	this.takerSignedSub.Unsubscribe()
	this.takerStampSub.Unsubscribe()
	this.availableTakerSub.Unsubscribe()
	this.makerFinishEventSub.Unsubscribe()
<<<<<<< HEAD
=======
	this.rmLogsSub.Unsubscribe()

>>>>>>> a45bca27
	close(this.quitSync)

	log.Info("Simplechain MsgHandler stopped")
}

func (this *MsgHandler) HandleMsg(msg p2p.Msg, p Peer) error {
	switch {
	case msg.Code == CtxSignMsg:
		if !this.pm.CanAcceptTxs() {
			break
		}
		var ctx *types.CrossTransaction
		if err := msg.Decode(&ctx); err != nil {
			return errResp(ErrDecode, "msg %v: %v", msg, err)
		}
		if err := this.ctxStore.ValidateCtx(ctx); err == nil {
			p.MarkCrossTransaction(ctx.SignHash())
			this.pm.BroadcastCtx([]*types.CrossTransaction{ctx})
			if err := this.ctxStore.AddRemote(ctx); err != nil {
				log.Error("Add remote ctx", "err", err, "id", ctx.ID().String())
			}
		}
	case msg.Code == CtxSignsMsg:
		if !this.pm.CanAcceptTxs() {
			break
		}
		var cwss []*types.CrossTransactionWithSignatures
		var verifyCwss []*types.CrossTransactionWithSignatures
		if err := msg.Decode(&cwss); err != nil {
			return errResp(ErrDecode, "msg %v: %v", msg, err)
		}

		for _, cws := range cwss {
			if this.ctxStore.VerifyRemoteCwsSigner(cws) == nil {
				p.MarkCrossTransactionWithSignatures(cws.ID())
				verifyCwss = append(verifyCwss, cws)
			}
		}

		this.ctxStore.AddCWss(verifyCwss)
		this.pm.BroadcastCWss(verifyCwss)

	case msg.Code == RtxSignMsg:
		if !this.pm.CanAcceptTxs() {
			break
		}
		var rtx *types.ReceptTransaction
		if err := msg.Decode(&rtx); err != nil {
			return errResp(ErrDecode, "msg %v: %v", msg, err)
		}
		if err := this.rtxStore.ValidateRtx(rtx); err == nil {
			p.MarkReceptTransaction(rtx.SignHash())
			this.pm.BroadcastRtx([]*types.ReceptTransaction{rtx})
			if err := this.rtxStore.AddRemote(rtx); err != nil {
				//log.Warn("Add remote rtx", "err", err)
			}
		} else {
			//log.Warn("Add remote rtx", "err", err)
			break
		}

	case msg.Code == CtxSignsInternalMsg:
		if !this.pm.CanAcceptTxs() {
			break
		}
		var cwss []*types.CrossTransactionWithSignatures
		var verifyCwss []*types.CrossTransactionWithSignatures
		if err := msg.Decode(&cwss); err != nil {
			return errResp(ErrDecode, "msg %v: %v", msg, err)
		}
		//Receive and broadcast
		for _, cws := range cwss {
			if this.ctxStore.VerifyLocalCwsSigner(cws) == nil {
				p.MarkInternalCrossTransactionWithSignatures(cws.ID())
				verifyCwss = append(verifyCwss, cws)
			}
		}
		this.ctxStore.AddCWss(verifyCwss)
		this.pm.BroadcastInternalCrossTransactionWithSignature(verifyCwss)

	default:
		return errResp(ErrInvalidMsgCode, "%v", msg.Code)
	}
	return nil
}

func (this *MsgHandler) ReadCrossMessage() {
	for {
		select {
		case v := <-this.crossMsgReader:
			cws, ok := v.(*types.CrossTransactionWithSignatures)
			if ok && cws.Data.DestinationId.Uint64() == this.pm.NetworkId() {
				this.ctxStore.AddCWss([]*types.CrossTransactionWithSignatures{cws})
				this.pm.BroadcastCWss([]*types.CrossTransactionWithSignatures{cws})
				break
			}

			rws, ok := v.(*types.ReceptTransactionWithSignatures)
			if ok && rws.Data.DestinationId.Uint64() == this.pm.NetworkId() {
				if v := this.rtxStore.ReadFromLocals(rws.Data.CTxId); v == nil {
					errs := this.rtxStore.AddLocals(rws)
					for _, err := range errs {
						if err != nil {
							log.Error("MsgHandler signed rtx save error")
							break
						}
					}
				}
			}
		case <-this.quitSync:
			return
		}
	}
}

func (this *MsgHandler) GetTxForLockOut(rwss []*types.ReceptTransactionWithSignatures) ([]*types.Transaction, error) {
	nonce := this.pm.GetNonce(this.anchorSigner)

	var txs []*types.Transaction
	var errorRws []*types.ReceptTransactionWithSignatures
	var count, send, exec, errTx1, errTx2 uint64
	tokenAddress := this.GetContractAddress()

	var tx *types.Transaction
	var param *TranParam
	var err error

	for _, rws := range rwss {
		//TODO EstimateGas不仅测试GasLimit，同时能判断该交易是否执行成功
		if _, ok := this.knownRwssTx[rws.ID()]; !ok {
			param, err = this.CreateTransaction(this.anchorSigner, rws)
			if err != nil {
				errorRws = append(errorRws, rws)
				errTx1++
				continue
			}
			this.knownRwssTx[rws.ID()] = param
		} else { //TODO delete
			param = this.knownRwssTx[rws.ID()]
			if ok, _ := this.CheckTransaction(this.anchorSigner, tokenAddress, rws, nonce+count, param.gasLimit, param.gasPrice, param.data); !ok {
				errorRws = append(errorRws, rws)
				exec++
				continue
			} else {
				send++
			}
		}

		tx, err = NewSignedTransaction(nonce+count, tokenAddress, param.gasLimit, param.gasPrice, param.data, this.pm.NetworkId(), this.signHash)
		if err != nil {
			return nil, err
		}
		txs = append(txs, tx)
		count++
		if len(txs) >= 200 {
			break
		}
		if count >= 1024 { //TODO
			break
		}
	}

	log.Info("GetTxForLockOut", "errorRws", len(errorRws), "exec", exec, "errtx1", errTx1, "errtx2", errTx2, "tx", len(txs), "sent", send, "role", this.role.String())
	return txs, nil
}

func (this *MsgHandler) WriteCrossMessage(v interface{}) {
	select {
	case this.crossMsgWriter <- v:
	case <-this.quitSync:
		return
	}
}

func (this *MsgHandler) clearStore(finishes []*types.FinishInfo) error {
	log.Info("cross transaction finish", "clearStore count", len(finishes))
	//for _, finish := range finishes {
	//	log.Info("cross transaction finish", "txId", finish.TxId.String())
	//}
	if err := this.ctxStore.RemoveLocals(finishes); err != nil {
		return errors.New("rm ctx error")
	}
	if err := this.rtxStore.RemoveLocals(finishes); err != nil {
		return errors.New("rm rtx error")
	}
	return nil
}

func (this *MsgHandler) GetContractAddress() common.Address {
	var tokenAddress common.Address
	switch this.roleHandler {
	case RoleMainHandler:
		tokenAddress = this.MainChainCtxAddress
	case RoleSubHandler:
		tokenAddress = this.SubChainCtxAddress
	}
	return tokenAddress
}
func (this *MsgHandler) SetGasPriceOracle(gpo GasPriceOracle) {
	this.gpo = gpo
}
func (this *MsgHandler) CreateTransaction(address common.Address, rws *types.ReceptTransactionWithSignatures) (*TranParam, error) {
	tokenAddress := this.GetContractAddress()
	gasPrice, err := this.gpo.SuggestPrice(context.Background())
	if err != nil {
		return nil, err
	}
	data, err := rws.ConstructData()
	if err != nil {
		log.Error("ConstructData", "err", err)
		return nil, err
	}

	gasLimit, err := this.gasHelper.EstimateGas(context.Background(), CallArgs{
		From:     address,
		To:       &tokenAddress,
		Data:     data,
		GasPrice: hexutil.Big(*gasPrice),
	})
	if err != nil {
		return nil, err
	}

	return &TranParam{gasLimit: gasLimit, gasPrice: gasPrice, data: data}, nil
}

func (this *MsgHandler) CheckTransaction(address, tokenAddress common.Address, rws *types.ReceptTransactionWithSignatures, nonce, gasLimit uint64, gasPrice *big.Int, data []byte) (bool, error) {
	return this.gasHelper.CheckExec(context.Background(), CallArgs{
		From:     address,
		To:       &tokenAddress,
		Data:     data,
		GasPrice: hexutil.Big(*gasPrice),
		Gas:      hexutil.Uint64(gasLimit),
	})
}

func (this *MsgHandler) GetCtxstore() CtxStore {
	return this.ctxStore
}

func (this *MsgHandler) reorgLogs(logs []*types.Log) {
	var takerLogs []*types.RTxsInfo
	for _, log := range logs {
		if this.blockchain.IsCtxAddress(log.Address) {
			if log.Topics[0] == params.TakerTopic && len(log.Topics) >= 3 && len(log.Data) >= common.HashLength*6 {
				takerLogs = append(takerLogs, &types.RTxsInfo{
					DestinationId: common.BytesToHash(log.Data[:common.HashLength]).Big(),
					CtxId:         log.Topics[1],
				})
			}
		}
	}

	if len(takerLogs) > 0 {
		this.ctxStore.StampStatus(takerLogs, types.RtxStatusWaiting)
	}
}<|MERGE_RESOLUTION|>--- conflicted
+++ resolved
@@ -78,12 +78,9 @@
 	takerStampCh  chan core.NewTakerStampEvent
 	takerStampSub event.Subscription
 
-<<<<<<< HEAD
-=======
 	rmLogsCh  chan core.RemovedLogsEvent // Channel to receive removed log event
 	rmLogsSub event.Subscription         // Subscription for removed log event
 
->>>>>>> a45bca27
 	chain               simplechain
 	gpo                 GasPriceOracle
 	gasHelper           *GasHelper
@@ -138,12 +135,9 @@
 	//标记已接单
 	this.takerStampCh = make(chan core.NewTakerStampEvent, txChanSize)
 	this.takerStampSub = this.blockchain.SubscribeNewStampEvent(this.takerStampCh)
-<<<<<<< HEAD
-=======
 
 	this.rmLogsCh = make(chan core.RemovedLogsEvent, rmLogsChanSize)
 	this.rmLogsSub = this.blockchain.SubscribeRemovedLogsEvent(this.rmLogsCh)
->>>>>>> a45bca27
 
 	go this.loop()
 	go this.ReadCrossMessage()
@@ -222,10 +216,6 @@
 			return
 
 		case ev := <-this.takerStampCh:
-<<<<<<< HEAD
-			this.ctxStore.StampStatus(ev.Txs)
-		case <-this.takerStampSub.Err():
-=======
 			this.ctxStore.StampStatus(ev.Txs, types.RtxStatusImplementing)
 		case <-this.takerStampSub.Err():
 			return
@@ -233,7 +223,6 @@
 		case ev := <-this.rmLogsCh:
 			this.reorgLogs(ev.Logs)
 		case <-this.rmLogsSub.Err():
->>>>>>> a45bca27
 			return
 
 		case ev := <-this.makerFinishEventCh:
@@ -256,11 +245,8 @@
 	this.takerStampSub.Unsubscribe()
 	this.availableTakerSub.Unsubscribe()
 	this.makerFinishEventSub.Unsubscribe()
-<<<<<<< HEAD
-=======
 	this.rmLogsSub.Unsubscribe()
 
->>>>>>> a45bca27
 	close(this.quitSync)
 
 	log.Info("Simplechain MsgHandler stopped")
