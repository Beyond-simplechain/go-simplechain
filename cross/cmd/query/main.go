package main

import (
	"context"
	"flag"
	"fmt"

	"github.com/simplechain-org/go-simplechain/common"
	"github.com/simplechain-org/go-simplechain/common/hexutil"
	"github.com/simplechain-org/go-simplechain/rpc"
)

var rawurlVar = flag.String("rawurl", "http://127.0.0.1:8556", "rpc url")
var pageSize = flag.Uint64("limit", 200, "每页条数")
var pageNum = flag.Uint64("page", 1, "页数")

type RPCCrossTransaction struct {
	Value            *hexutil.Big   `json:"Value"`
	CTxId            common.Hash    `json:"ctxId"`
	TxHash           common.Hash    `json:"TxHash"`
	From             common.Address `json:"From"`
	BlockHash        common.Hash    `json:"BlockHash"`
	DestinationId    *hexutil.Big   `json:"destinationId"`
	DestinationValue *hexutil.Big   `json:"DestinationValue"`
	Input            hexutil.Bytes  `json:"input"`
	V                []*hexutil.Big `json:"V"`
	R                []*hexutil.Big `json:"R"`
	S                []*hexutil.Big `json:"S"`
}

type RPCPageCrossTransactions struct {
	Data map[uint64][]*RPCCrossTransaction `json:"data"`
	//Total int                               `json:"total"`
}

func main() {
	flag.Parse()
	query()
}

func query() {
	client, err := rpc.Dial(*rawurlVar)
	if err != nil {
		fmt.Println("dial", "err", err)
		return
	}

<<<<<<< HEAD
	var signatures map[string]RPCPageCrossTransactions
	if err = client.CallContext(context.Background(), &signatures,
		"eth_ctxContentByPage", 0, 0, pageSize, pageNum); err != nil {
=======
	var signatures map[string]map[uint64][]*RPCCrossTransaction
	if err = client.CallContext(context.Background(), &signatures, "cross_ctxContent"); err != nil {
>>>>>>> 8c4de8e6
		fmt.Println("CallContext", "err", err)
		return
	}

	for remoteId, value := range signatures["remote"].Data {
		for i, v := range value {
			fmt.Println("remoteId=", remoteId, " i=", i, " hash=", v.TxHash.String())
		}
	}

}<|MERGE_RESOLUTION|>--- conflicted
+++ resolved
@@ -45,14 +45,9 @@
 		return
 	}
 
-<<<<<<< HEAD
 	var signatures map[string]RPCPageCrossTransactions
 	if err = client.CallContext(context.Background(), &signatures,
-		"eth_ctxContentByPage", 0, 0, pageSize, pageNum); err != nil {
-=======
-	var signatures map[string]map[uint64][]*RPCCrossTransaction
-	if err = client.CallContext(context.Background(), &signatures, "cross_ctxContent"); err != nil {
->>>>>>> 8c4de8e6
+		"cross_ctxContentByPage", 0, 0, pageSize, pageNum); err != nil {
 		fmt.Println("CallContext", "err", err)
 		return
 	}
