--- conflicted
+++ resolved
@@ -109,10 +109,6 @@
 	ctxStore    *core.CtxStore
 	rtxStore    *core.RtxStore
 	msgHandler  types.MsgHandler
-<<<<<<< HEAD
-=======
-	chainConfig *params.ChainConfig
->>>>>>> ce7dbff9
 }
 
 func (s *Ethereum) AddLesServer(ls LesServer) {
@@ -182,10 +178,6 @@
 		etherbase:      config.Miner.Etherbase,
 		bloomRequests:  make(chan chan *bloombits.Retrieval),
 		bloomIndexer:   NewBloomIndexer(chainDb, params.BloomBitsBlocks, params.BloomConfirms),
-<<<<<<< HEAD
-=======
-		chainConfig:    chainConfig,
->>>>>>> ce7dbff9
 	}
 
 	bcVersion := rawdb.ReadDatabaseVersion(chainDb)
