--- conflicted
+++ resolved
@@ -109,12 +109,7 @@
 	genesisHash common.Hash
 	ctxStore    *core.CtxStore
 	rtxStore    *core.RtxStore
-<<<<<<< HEAD
-	msgHandler  types.MsgHandler
-=======
 	msgHandler  *cross.MsgHandler
-	chainConfig *params.ChainConfig
->>>>>>> fc7175d9
 }
 
 func (s *Ethereum) AddLesServer(ls LesServer) {
