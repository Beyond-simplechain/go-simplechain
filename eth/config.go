// Copyright 2017 The go-simplechain Authors
// This file is part of the go-simplechain library.
//
// The go-simplechain library is free software: you can redistribute it and/or modify
// it under the terms of the GNU Lesser General Public License as published by
// the Free Software Foundation, either version 3 of the License, or
// (at your option) any later version.
//
// The go-simplechain library is distributed in the hope that it will be useful,
// but WITHOUT ANY WARRANTY; without even the implied warranty of
// MERCHANTABILITY or FITNESS FOR A PARTICULAR PURPOSE. See the
// GNU Lesser General Public License for more details.
//
// You should have received a copy of the GNU Lesser General Public License
// along with the go-simplechain library. If not, see <http://www.gnu.org/licenses/>.

package eth

import (
	"math/big"
	"os"
	"os/user"
	"path/filepath"
	"runtime"
	"time"

	"github.com/simplechain-org/go-simplechain/common"
	"github.com/simplechain-org/go-simplechain/consensus/ethash"
	"github.com/simplechain-org/go-simplechain/core"
	"github.com/simplechain-org/go-simplechain/eth/downloader"
	"github.com/simplechain-org/go-simplechain/eth/gasprice"
	"github.com/simplechain-org/go-simplechain/miner"
	"github.com/simplechain-org/go-simplechain/params"
)

// DefaultConfig contains default settings for use on the Ethereum main net.
var DefaultConfig = Config{
	SyncMode: downloader.FastSync,
	Ethash: ethash.Config{
		CacheDir:       "ethash",
		CachesInMem:    2,
		CachesOnDisk:   3,
		DatasetsInMem:  1,
		DatasetsOnDisk: 2,
	},
	NetworkId:          1,
	LightPeers:         100,
	UltraLightFraction: 75,
	DatabaseCache:      512,
	TrieCleanCache:     256,
	TrieDirtyCache:     256,
	TrieTimeout:        60 * time.Minute,
	Miner: miner.Config{
		GasFloor: 8000000,
		GasCeil:  8000000,
		GasPrice: big.NewInt(params.GWei),
		Recommit: 3 * time.Second,
	},
	TxPool: core.DefaultTxPoolConfig,
	GPO: gasprice.Config{
		Blocks:     20,
		Percentile: 60,
	},
	CtxStore:      core.DefaultCtxStoreConfig,
	RtxStore:      core.DefaultRtxStoreConfig,
	Role:common.RoleMainChain,
}

func init() {
	home := os.Getenv("HOME")
	if home == "" {
		if user, err := user.Current(); err == nil {
			home = user.HomeDir
		}
	}
	if runtime.GOOS == "darwin" {
		DefaultConfig.Ethash.DatasetDir = filepath.Join(home, "Library", "Ethash")
	} else if runtime.GOOS == "windows" {
		localappdata := os.Getenv("LOCALAPPDATA")
		if localappdata != "" {
			DefaultConfig.Ethash.DatasetDir = filepath.Join(localappdata, "Ethash")
		} else {
			DefaultConfig.Ethash.DatasetDir = filepath.Join(home, "AppData", "Local", "Ethash")
		}
	} else {
		DefaultConfig.Ethash.DatasetDir = filepath.Join(home, ".ethash")
	}
}

//go:generate gencodec -type Config -formats toml -out gen_config.go

type Config struct {
	// The genesis block, which is inserted if the database is empty.
	// If nil, the Ethereum main net block is used.
	Genesis *core.Genesis `toml:",omitempty"`

	// Protocol options
	NetworkId uint64 // Network ID to use for selecting peers to connect to
	SyncMode  downloader.SyncMode

	NoPruning  bool // Whether to disable pruning and flush everything to disk
	NoPrefetch bool // Whether to disable prefetching and only load state on demand

	// Whitelist of required block number -> hash values to accept
	Whitelist map[uint64]common.Hash `toml:"-"`

	// Light client options
	LightServ    int `toml:",omitempty"` // Maximum percentage of time allowed for serving LES requests
	LightIngress int `toml:",omitempty"` // Incoming bandwidth limit for light servers
	LightEgress  int `toml:",omitempty"` // Outgoing bandwidth limit for light servers
	LightPeers   int `toml:",omitempty"` // Maximum number of LES client peers

	// Ultra Light client options
	UltraLightServers      []string `toml:",omitempty"` // List of trusted ultra light servers
	UltraLightFraction     int      `toml:",omitempty"` // Percentage of trusted servers to accept an announcement
	UltraLightOnlyAnnounce bool     `toml:",omitempty"` // Whether to only announce headers, or also serve them

	// Database options
	SkipBcVersionCheck bool `toml:"-"`
	DatabaseHandles    int  `toml:"-"`
	DatabaseCache      int
	DatabaseFreezer    string

	TrieCleanCache int
	TrieDirtyCache int
	TrieTimeout    time.Duration

	// Mining options
	Miner miner.Config

	// Ethash options
	Ethash ethash.Config

	// Transaction pool options
	TxPool core.TxPoolConfig

	// Gas Price Oracle options
	GPO gasprice.Config

	// Enables tracking of SHA3 preimages in the VM
	EnablePreimageRecording bool

	// Miscellaneous options
	DocRoot string `toml:"-"`

	// Type of the EWASM interpreter ("" for default)
	EWASMInterpreter string

	// Type of the EVM interpreter ("" for default)
	EVMInterpreter string

	// RPCGasCap is the global gas cap for eth-call variants.
	RPCGasCap *big.Int `toml:",omitempty"`

	// Checkpoint is a hardcoded checkpoint which can be nil.
	Checkpoint *params.TrustedCheckpoint `toml:",omitempty"`

	// CheckpointOracle is the configuration for checkpoint oracle.
	CheckpointOracle *params.CheckpointOracleConfig `toml:",omitempty"`

<<<<<<< HEAD
	// Istanbul block override (TODO: remove after the fork)
	OverrideIstanbul *big.Int

	// MuirGlacier block override (TODO: remove after the fork)
	OverrideMuirGlacier *big.Int

	Role common.ChainRole

	CtxStore core.CtxStoreConfig

	RtxStore core.RtxStoreConfig

	MainChainCtxAddress common.Address

	SubChainCtxAddress common.Address
=======
	// Moon block override (TODO: remove after the fork)
	OverrideMoon *big.Int
>>>>>>> f899818c
}<|MERGE_RESOLUTION|>--- conflicted
+++ resolved
@@ -158,13 +158,9 @@
 	// CheckpointOracle is the configuration for checkpoint oracle.
 	CheckpointOracle *params.CheckpointOracleConfig `toml:",omitempty"`
 
-<<<<<<< HEAD
-	// Istanbul block override (TODO: remove after the fork)
-	OverrideIstanbul *big.Int
-
-	// MuirGlacier block override (TODO: remove after the fork)
-	OverrideMuirGlacier *big.Int
-
+	// Moon block override (TODO: remove after the fork)
+	OverrideMoon *big.Int
+	
 	Role common.ChainRole
 
 	CtxStore core.CtxStoreConfig
@@ -174,8 +170,4 @@
 	MainChainCtxAddress common.Address
 
 	SubChainCtxAddress common.Address
-=======
-	// Moon block override (TODO: remove after the fork)
-	OverrideMoon *big.Int
->>>>>>> f899818c
 }