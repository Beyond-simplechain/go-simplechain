--- conflicted
+++ resolved
@@ -228,14 +228,7 @@
 	if pm.msgHandler == nil {
 		return
 	}
-<<<<<<< HEAD
-	if pm.msgHandler.GetCtxstore() == nil {
-		return
-	}
-	txs := pm.msgHandler.GetCtxstore().ListCrossTransactions(0)
-=======
-	txs := pm.msgHandler.GetCtxStore().ListCrossTransactions(0, true)
->>>>>>> 0bd38bc2
+	txs := pm.msgHandler.GetCtxStore().ListCrossTransactions(0)
 	if len(txs) == 0 {
 		return
 	}
