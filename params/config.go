// Copyright 2016 The go-simplechain Authors
// This file is part of the go-simplechain library.
//
// The go-simplechain library is free software: you can redistribute it and/or modify
// it under the terms of the GNU Lesser General Public License as published by
// the Free Software Foundation, either version 3 of the License, or
// (at your option) any later version.
//
// The go-simplechain library is distributed in the hope that it will be useful,
// but WITHOUT ANY WARRANTY; without even the implied warranty of
// MERCHANTABILITY or FITNESS FOR A PARTICULAR PURPOSE. See the
// GNU Lesser General Public License for more details.
//
// You should have received a copy of the GNU Lesser General Public License
// along with the go-simplechain library. If not, see <http://www.gnu.org/licenses/>.

package params

import (
	"encoding/binary"
	"fmt"
	"math/big"

	"github.com/simplechain-org/go-simplechain/common"
	"github.com/simplechain-org/go-simplechain/crypto"
)

// Genesis hashes to enforce below configs on.
var (
	MainnetGenesisHash = common.HexToHash("0xda24a722f45ce6cb3aa7cb735a14b830869142be54ada9f8e2c27c877def648b")
	TestnetGenesisHash = common.HexToHash("0xfc26e8a96571fab7c359830a0651bcb442cdd63af5927fb1c74e4dddb7b759ae")
	FoundationAddress  = common.HexToAddress("0x992ec45ae0d2d2fcf97f4417cfd3f80505862fbc")
)

// TrustedCheckpoints associates each known checkpoint with the genesis hash of
// the chain it belongs to.
var TrustedCheckpoints = map[common.Hash]*TrustedCheckpoint{
	MainnetGenesisHash: MainnetTrustedCheckpoint,
	TestnetGenesisHash: TestnetTrustedCheckpoint,
}

// CheckpointOracles associates each known checkpoint oracles with the genesis hash of
// the chain it belongs to.
var CheckpointOracles = map[common.Hash]*CheckpointOracleConfig{
	MainnetGenesisHash: MainnetCheckpointOracle,
	TestnetGenesisHash: TestnetCheckpointOracle,
}

var (
	// MainnetChainConfig is the chain parameters to run a node on the main network.
	MainnetChainConfig = &ChainConfig{
		ChainID:          big.NewInt(1),
		SingularityBlock: big.NewInt(3000000),
		Scrypt:           new(ScryptConfig),
	}

	// MainnetTrustedCheckpoint contains the light client trusted checkpoint for the main network.
	MainnetTrustedCheckpoint = &TrustedCheckpoint{
		SectionIndex: 71,
		SectionHead:  common.HexToHash("0xa1a1b99f5d9084c3838e700e4270e9e69d4b2307140f1abb7a0abb4dc3b92d94"), //sipc 2359295高度的区块hash
		CHTRoot:      common.HexToHash("0xd0c1f3828a4dcb2ee76625fdbea85afeabfb61c04adf07439d2fc1cf00469f76"),
		BloomRoot:    common.HexToHash("0xab8ea2be8aa24703208fee3fc0afdbb536301013f412a7282b2692d6d68f92c5"),
	}

	// MainnetCheckpointOracle contains a set of configs for the main network oracle.
	MainnetCheckpointOracle = &CheckpointOracleConfig{
		Address: common.HexToAddress("0x6395656848bA255fdD8374503FfAA3aAF76F9C6B"),
		Signers: []common.Address{
			common.HexToAddress("0x6a03FD5b4037895f6f3346f901e4e88db87b5944"), // Peter
			common.HexToAddress("0xa8f7a303beB2B7b9B62Ec48Aa5619c3b5dF89867"), // Martin
			common.HexToAddress("0x6345bC0e60f1c872e6a66145D178b18939a1E275"), // Zsolt
			common.HexToAddress("0xCc82A50c595d2e610Ac117c1c569606a82398Bce"), // Gary
			common.HexToAddress("0x268715EB4DdD4b8146393175E84590Fde86CCeae"), // Guillaume
		},
		Threshold: 3,
	}

	// TestnetChainConfig contains the chain parameters to run a node on the Ropsten test network.
	TestnetChainConfig = &ChainConfig{
		ChainID:          big.NewInt(3),
		SingularityBlock: big.NewInt(0),
		Scrypt:           new(ScryptConfig),
	}

	// TestnetTrustedCheckpoint contains the light client trusted checkpoint for the Ropsten test network.
	TestnetTrustedCheckpoint = &TrustedCheckpoint{
		SectionIndex: 62,
		SectionHead:  common.HexToHash("0x6b5021f2dde59f28940ee36036db0b98437b3390e4fe641762d1aa287627c2f9"),
		CHTRoot:      common.HexToHash("0x52fe75523f8e2864bed4a988e2330df3bdb5278477315c987a5b82d2dd03f8e9"),
		BloomRoot:    common.HexToHash("0x6969fdea930386b669be52b82e5eb6a827b79dd22daf815c8f1dd16517c8c6f8"),
	}

	// TestnetCheckpointOracle contains a set of configs for the Ropsten test network oracle.
	TestnetCheckpointOracle = &CheckpointOracleConfig{
		Address: common.HexToAddress("0x0A37FE53Fa04Db73028440084c01fA66Ea32123d"),
		Signers: []common.Address{
			common.HexToAddress("0x4B24c89444DE633bF178E4FD36ff79Ec8d81BB3F"), // Peter
			common.HexToAddress("0x718fBE1b6fA4D3a5896B08b5478605b687e133e9"), // Martin
			common.HexToAddress("0x44e88f9C9e4F328510dB8A25884Fd6A552409569"), // Zsolt
			common.HexToAddress("0xB9e8502aD72F253A071A8e27f6573402E5086465"), // Gary
			common.HexToAddress("0x06Ce55932da405AE2a3B7a7af6021019796A7582"), // Guillaume
		},
		Threshold: 2,
	}

	// AllCliqueProtocolChanges contains every protocol change (EIPs) introduced
	// and accepted by the Ethereum core developers into the Clique consensus.
	//
	// This configuration is intentionally not using keyed fields to force anyone
	// adding flags to the config to also have to set these fields.
	AllCliqueProtocolChanges = &ChainConfig{big.NewInt(1337), big.NewInt(0), nil, nil, &CliqueConfig{Period: 0, Epoch: 30000}, nil}

	// AllScryptProtocolChanges contains every protocol change (EIPs) introduced
	// and accepted by the Ethereum core developers into the Scrypt consensus.
	//
	// This configuration is intentionally not using keyed fields to force anyone
	// adding flags to the config to also have to set these fields.
	AllScryptProtocolChanges = &ChainConfig{big.NewInt(1337), big.NewInt(0), nil, nil, nil, new(ScryptConfig)}

	TestChainConfig = &ChainConfig{big.NewInt(1), big.NewInt(0), nil, new(EthashConfig), nil, nil}
	TestRules       = TestChainConfig.Rules(new(big.Int))
)

// TrustedCheckpoint represents a set of post-processed trie roots (CHT and
// BloomTrie) associated with the appropriate section index and head hash. It is
// used to start light syncing from this checkpoint and avoid downloading the
// entire header chain while still being able to securely access old headers/logs.
type TrustedCheckpoint struct {
	SectionIndex uint64      `json:"sectionIndex"`
	SectionHead  common.Hash `json:"sectionHead"`
	CHTRoot      common.Hash `json:"chtRoot"`
	BloomRoot    common.Hash `json:"bloomRoot"`
}

// HashEqual returns an indicator comparing the itself hash with given one.
func (c *TrustedCheckpoint) HashEqual(hash common.Hash) bool {
	if c.Empty() {
		return hash == common.Hash{}
	}
	return c.Hash() == hash
}

// Hash returns the hash of checkpoint's four key fields(index, sectionHead, chtRoot and bloomTrieRoot).
func (c *TrustedCheckpoint) Hash() common.Hash {
	buf := make([]byte, 8+3*common.HashLength)
	binary.BigEndian.PutUint64(buf, c.SectionIndex)
	copy(buf[8:], c.SectionHead.Bytes())
	copy(buf[8+common.HashLength:], c.CHTRoot.Bytes())
	copy(buf[8+2*common.HashLength:], c.BloomRoot.Bytes())
	return crypto.Keccak256Hash(buf)
}

// Empty returns an indicator whether the checkpoint is regarded as empty.
func (c *TrustedCheckpoint) Empty() bool {
	return c.SectionHead == (common.Hash{}) || c.CHTRoot == (common.Hash{}) || c.BloomRoot == (common.Hash{})
}

// CheckpointOracleConfig represents a set of checkpoint contract(which acts as an oracle)
// config which used for light client checkpoint syncing.
type CheckpointOracleConfig struct {
	Address   common.Address   `json:"address"`
	Signers   []common.Address `json:"signers"`
	Threshold uint64           `json:"threshold"`
}

// ChainConfig is the core config which determines the blockchain settings.
//
// ChainConfig is stored in the database on a per block basis. This means
// that any network, identified by its genesis block, can have its own
// set of configuration options.
type ChainConfig struct {
	ChainID *big.Int `json:"chainId"` // chainId identifies the current chain and is used for replay protection

	SingularityBlock *big.Int `json:"moonBlock,omitempty"`  // Moon switch block (nil = no fork, 0 = already on moon)
	EWASMBlock       *big.Int `json:"ewasmBlock,omitempty"` // EWASM switch block (nil = no fork, 0 = already activated)

	// Various consensus engines
	Ethash *EthashConfig `json:"ethash,omitempty"`
	Clique *CliqueConfig `json:"clique,omitempty"`
	Scrypt *ScryptConfig `json:"scrypt,omitempty"`
}

// EthashConfig is the consensus engine configs for proof-of-work based sealing.
type EthashConfig struct{}

// String implements the stringer interface, returning the consensus engine details.
func (c *EthashConfig) String() string {
	return "ethash"
}

// CliqueConfig is the consensus engine configs for proof-of-authority based sealing.
type CliqueConfig struct {
	Period uint64 `json:"period"` // Number of seconds between blocks to enforce
	Epoch  uint64 `json:"epoch"`  // Epoch length to reset votes and checkpoint
}

// String implements the stringer interface, returning the consensus engine details.
func (c *CliqueConfig) String() string {
	return "clique"
}

// ScryptConfig is the consensus engine configs for proof-of-work based sealing.
type ScryptConfig struct{}

// String implements the stringer interface, returning the consensus engine details.
func (c *ScryptConfig) String() string {
	return "scrypt"
}

// String implements the fmt.Stringer interface.
func (c *ChainConfig) String() string {
	var engine interface{}
	switch {
	case c.Ethash != nil:
		engine = c.Ethash
	case c.Clique != nil:
		engine = c.Clique
	case c.Scrypt != nil:
		engine = c.Scrypt
	default:
		engine = "unknown"
	}
	return fmt.Sprintf("{ChainID: %v Moon: %v, Engine: %v}",
		c.ChainID,
		c.SingularityBlock,
		engine,
	)
}

<<<<<<< HEAD
// IsMoon returns whether num is either equal to the Istanbul fork block or greater.
func (c *ChainConfig) IsSingularity(num *big.Int) bool {
	return isForked(c.SingularityBlock, num)
=======
// IsHomestead returns whether num is either equal to the homestead block or greater.
func (c *ChainConfig) IsHomestead(num *big.Int) bool {
	//return isForked(c.HomesteadBlock, num)
	return true
}

// IsDAOFork returns whether num is either equal to the DAO fork block or greater.
func (c *ChainConfig) IsDAOFork(num *big.Int) bool {
	//return isForked(c.DAOForkBlock, num)
	return true
}

// IsEIP150 returns whether num is either equal to the EIP150 fork block or greater.
func (c *ChainConfig) IsEIP150(num *big.Int) bool {
	//return isForked(c.EIP150Block, num)
	return true
}

// IsEIP155 returns whether num is either equal to the EIP155 fork block or greater.
func (c *ChainConfig) IsEIP155(num *big.Int) bool {
	//return isForked(c.EIP155Block, num)
	return true
}

// IsEIP158 returns whether num is either equal to the EIP158 fork block or greater.
func (c *ChainConfig) IsEIP158(num *big.Int) bool {
	//return isForked(c.EIP158Block, num)
	return true
}

// IsByzantium returns whether num is either equal to the Byzantium fork block or greater.
func (c *ChainConfig) IsByzantium(num *big.Int) bool {
	//return isForked(c.ByzantiumBlock, num)
	return true
}

// IsConstantinople returns whether num is either equal to the Constantinople fork block or greater.
func (c *ChainConfig) IsConstantinople(num *big.Int) bool {
	//return isForked(c.ConstantinopleBlock, num)
	return true
}

// IsMuirGlacier returns whether num is either equal to the Muir Glacier (EIP-2384) fork block or greater.
func (c *ChainConfig) IsMuirGlacier(num *big.Int) bool {
	//return isForked(c.MuirGlacierBlock, num)
	return true
}

// IsPetersburg returns whether num is either
// - equal to or greater than the PetersburgBlock fork block,
// - OR is nil, and Constantinople is active
func (c *ChainConfig) IsPetersburg(num *big.Int) bool {
	//return isForked(c.PetersburgBlock, num) || c.PetersburgBlock == nil && isForked(c.ConstantinopleBlock, num)
	return true
}

// IsIstanbul returns whether num is either equal to the Istanbul fork block or greater.
func (c *ChainConfig) IsIstanbul(num *big.Int) bool {
	//return isForked(c.IstanbulBlock, num)
	return true
>>>>>>> 7edfb1b0
}

// IsEWASM returns whether num represents a block number after the EWASM fork
func (c *ChainConfig) IsEWASM(num *big.Int) bool {
	return isForked(c.EWASMBlock, num)
}

// CheckCompatible checks whether scheduled fork transitions have been imported
// with a mismatching chain configuration.
func (c *ChainConfig) CheckCompatible(newcfg *ChainConfig, height uint64) *ConfigCompatError {
	bhead := new(big.Int).SetUint64(height)

	// Iterate checkCompatible to find the lowest conflict.
	var lasterr *ConfigCompatError
	for {
		err := c.checkCompatible(newcfg, bhead)
		if err == nil || (lasterr != nil && err.RewindTo == lasterr.RewindTo) {
			break
		}
		lasterr = err
		bhead.SetUint64(err.RewindTo)
	}
	return lasterr
}

// CheckConfigForkOrder checks that we don't "skip" any forks, geth isn't pluggable enough
// to guarantee that forks can be implemented in a different order than on official networks
func (c *ChainConfig) CheckConfigForkOrder() error {
	type fork struct {
		name  string
		block *big.Int
	}
	var lastFork fork
	for _, cur := range []fork{
		{"moonBlock", c.SingularityBlock},
	} {
		if lastFork.name != "" {
			// Next one must be higher number
			if lastFork.block == nil && cur.block != nil {
				return fmt.Errorf("unsupported fork ordering: %v not enabled, but %v enabled at %v",
					lastFork.name, cur.name, cur.block)
			}
			if lastFork.block != nil && cur.block != nil {
				if lastFork.block.Cmp(cur.block) > 0 {
					return fmt.Errorf("unsupported fork ordering: %v enabled at %v, but %v enabled at %v",
						lastFork.name, lastFork.block, cur.name, cur.block)
				}
			}
		}
		lastFork = cur
	}
	return nil
}

func (c *ChainConfig) checkCompatible(newcfg *ChainConfig, head *big.Int) *ConfigCompatError {
	if isForkIncompatible(c.SingularityBlock, newcfg.SingularityBlock, head) {
		return newCompatError("MoonBlock fork block", c.SingularityBlock, newcfg.SingularityBlock)
	}
	if isForkIncompatible(c.EWASMBlock, newcfg.EWASMBlock, head) {
		return newCompatError("ewasm fork block", c.EWASMBlock, newcfg.EWASMBlock)
	}
	return nil
}

// isForkIncompatible returns true if a fork scheduled at s1 cannot be rescheduled to
// block s2 because head is already past the fork.
func isForkIncompatible(s1, s2, head *big.Int) bool {
	return (isForked(s1, head) || isForked(s2, head)) && !configNumEqual(s1, s2)
}

// isForked returns whether a fork scheduled at block s is active at the given head block.
func isForked(s, head *big.Int) bool {
	if s == nil || head == nil {
		return false
	}
	return s.Cmp(head) <= 0
}

func configNumEqual(x, y *big.Int) bool {
	if x == nil {
		return y == nil
	}
	if y == nil {
		return x == nil
	}
	return x.Cmp(y) == 0
}

// ConfigCompatError is raised if the locally-stored blockchain is initialised with a
// ChainConfig that would alter the past.
type ConfigCompatError struct {
	What string
	// block numbers of the stored and new configurations
	StoredConfig, NewConfig *big.Int
	// the block number to which the local chain must be rewound to correct the error
	RewindTo uint64
}

func newCompatError(what string, storedblock, newblock *big.Int) *ConfigCompatError {
	var rew *big.Int
	switch {
	case storedblock == nil:
		rew = newblock
	case newblock == nil || storedblock.Cmp(newblock) < 0:
		rew = storedblock
	default:
		rew = newblock
	}
	err := &ConfigCompatError{what, storedblock, newblock, 0}
	if rew != nil && rew.Sign() > 0 {
		err.RewindTo = rew.Uint64() - 1
	}
	return err
}

func (err *ConfigCompatError) Error() string {
	return fmt.Sprintf("mismatching %s in database (have %d, want %d, rewindto %d)", err.What, err.StoredConfig, err.NewConfig, err.RewindTo)
}

// Rules wraps ChainConfig and is merely syntactic sugar or can be used for functions
// that do not have or require information about the block.
//
// Rules is a one time interface meaning that it shouldn't be used in between transition
// phases.
type Rules struct {
	ChainID *big.Int
	IsMoon  bool
}

// Rules ensures c's ChainID is not nil.
func (c *ChainConfig) Rules(num *big.Int) Rules {
	chainID := c.ChainID
	if chainID == nil {
		chainID = new(big.Int)
	}
	return Rules{
		ChainID: new(big.Int).Set(chainID),
		IsMoon:  c.IsSingularity(num),
	}
}

var MainChainCtxAddress = common.HexToAddress("0xe1d40e82947dd4b261c01a2fc8f0775449e37ce4")
var SubChainCtxAddress = common.HexToAddress("0xa51e9a93cf9cbdf11e5fb7bd1c78ed4763d7ba93")<|MERGE_RESOLUTION|>--- conflicted
+++ resolved
@@ -227,74 +227,11 @@
 	)
 }
 
-<<<<<<< HEAD
+
 // IsMoon returns whether num is either equal to the Istanbul fork block or greater.
 func (c *ChainConfig) IsSingularity(num *big.Int) bool {
 	return isForked(c.SingularityBlock, num)
-=======
-// IsHomestead returns whether num is either equal to the homestead block or greater.
-func (c *ChainConfig) IsHomestead(num *big.Int) bool {
-	//return isForked(c.HomesteadBlock, num)
-	return true
-}
-
-// IsDAOFork returns whether num is either equal to the DAO fork block or greater.
-func (c *ChainConfig) IsDAOFork(num *big.Int) bool {
-	//return isForked(c.DAOForkBlock, num)
-	return true
-}
-
-// IsEIP150 returns whether num is either equal to the EIP150 fork block or greater.
-func (c *ChainConfig) IsEIP150(num *big.Int) bool {
-	//return isForked(c.EIP150Block, num)
-	return true
-}
-
-// IsEIP155 returns whether num is either equal to the EIP155 fork block or greater.
-func (c *ChainConfig) IsEIP155(num *big.Int) bool {
-	//return isForked(c.EIP155Block, num)
-	return true
-}
-
-// IsEIP158 returns whether num is either equal to the EIP158 fork block or greater.
-func (c *ChainConfig) IsEIP158(num *big.Int) bool {
-	//return isForked(c.EIP158Block, num)
-	return true
-}
-
-// IsByzantium returns whether num is either equal to the Byzantium fork block or greater.
-func (c *ChainConfig) IsByzantium(num *big.Int) bool {
-	//return isForked(c.ByzantiumBlock, num)
-	return true
-}
-
-// IsConstantinople returns whether num is either equal to the Constantinople fork block or greater.
-func (c *ChainConfig) IsConstantinople(num *big.Int) bool {
-	//return isForked(c.ConstantinopleBlock, num)
-	return true
-}
-
-// IsMuirGlacier returns whether num is either equal to the Muir Glacier (EIP-2384) fork block or greater.
-func (c *ChainConfig) IsMuirGlacier(num *big.Int) bool {
-	//return isForked(c.MuirGlacierBlock, num)
-	return true
-}
-
-// IsPetersburg returns whether num is either
-// - equal to or greater than the PetersburgBlock fork block,
-// - OR is nil, and Constantinople is active
-func (c *ChainConfig) IsPetersburg(num *big.Int) bool {
-	//return isForked(c.PetersburgBlock, num) || c.PetersburgBlock == nil && isForked(c.ConstantinopleBlock, num)
-	return true
-}
-
-// IsIstanbul returns whether num is either equal to the Istanbul fork block or greater.
-func (c *ChainConfig) IsIstanbul(num *big.Int) bool {
-	//return isForked(c.IstanbulBlock, num)
-	return true
->>>>>>> 7edfb1b0
-}
-
+}
 // IsEWASM returns whether num represents a block number after the EWASM fork
 func (c *ChainConfig) IsEWASM(num *big.Int) bool {
 	return isForked(c.EWASMBlock, num)
