package main

import (
	"bytes"
	"context"
	"flag"
	"fmt"
	"io/ioutil"
	"log"
	"math/big"

	"github.com/simplechain-org/go-simplechain/accounts/abi"
	"github.com/simplechain-org/go-simplechain/common"
	"github.com/simplechain-org/go-simplechain/common/hexutil"
	"github.com/simplechain-org/go-simplechain/rpc"
)

<<<<<<< HEAD
var rawurlVar *string =flag.String("rawurl", "http://192.168.3.40:8545", "rpc url")
=======
var rawurlVar *string = flag.String("rawurl", "http://127.0.0.1:8556", "rpc url")
>>>>>>> 738869b6

var abiPath *string = flag.String("abi", "../../contracts/crossdemo/crossdemo.abi", "abi文件路径")

<<<<<<< HEAD
var contract *string =flag.String("contract", "0xAa22934Df3867B8d59574dD4557ef1BA6dA2f8f3", "合约地址")
=======
var contract *string = flag.String("contract", "0x8eefA4bFeA64F2A89f3064D48646415168662a1e", "合约地址")
>>>>>>> 738869b6

var signConfirm *uint64 = flag.Uint64("signConfirm", 2, "最小锚定节点数")

<<<<<<< HEAD
var chainId *uint64=flag.Uint64("chainId", 512, "目的链id")

var fromVar *string=flag.String("from", "0x7964576407c299ec0e65991ba74019d622316a0d", "发起人地址")
=======
var chainId *uint64 = flag.Uint64("chainId", 1, "目的链id")

var fromVar *string = flag.String("from", "0xb9d7df1a34a28c7b82acc841c12959ba00b51131", "发起人地址")
>>>>>>> 738869b6

var gaslimitVar *uint64 = flag.Uint64("gaslimit", 2000000, "gas最大值")

var anchor1 *string = flag.String("anchor1", "0x6051De4667626B97af2b81A392ad228e0fF58002", "锚定节点名单")
var anchor2 *string = flag.String("anchor2", "0x8e422d5Aff496974f7FaE17F6848a40C59F8b2E9", "锚定节点名单")
var anchor3 *string = flag.String("anchor3", "0x935d0d6851c8db45C75D2DD66A630db22A1a918A", "锚定节点名单")

type SendTxArgs struct {
	From     common.Address  `json:"from"`
	To       *common.Address `json:"to"`
	Gas      *hexutil.Uint64 `json:"gas"`
	GasPrice *hexutil.Big    `json:"gasPrice"`
	Value    *hexutil.Big    `json:"value"`
	Nonce    *hexutil.Uint64 `json:"nonce"`
	Data     *hexutil.Bytes  `json:"data"`
	Input    *hexutil.Bytes  `json:"input"`
}

func Register(client *rpc.Client) {

	data, err := ioutil.ReadFile(*abiPath)

	if err != nil {
		fmt.Println(err)
		return
	}

	from := common.HexToAddress(*fromVar)

	to := common.HexToAddress(*contract)

	gas := hexutil.Uint64(*gaslimitVar)

	value := hexutil.Big(*big.NewInt(0))

	abi, err := abi.JSON(bytes.NewReader(data))

	if err != nil {
		log.Fatalln(err)
	}
	remoteChainId := big.NewInt(0).SetUint64(*chainId)

	signConfirmCount := uint8(*signConfirm)

	anchorA := common.HexToAddress(*anchor1)

	anchorB := common.HexToAddress(*anchor2)

	anchorC := common.HexToAddress(*anchor3)

	var anchors []common.Address
	anchors = append(anchors, anchorA)
	anchors = append(anchors, anchorB)
	anchors = append(anchors, anchorC)

	out, err := abi.Pack("chainRegister", remoteChainId, signConfirmCount, anchors)

	if err != nil {
		fmt.Println(err)
		return
	}

	input := hexutil.Bytes(out)

	fmt.Println("input=", input)

	args := &SendTxArgs{
		From:  from,
		To:    &to,
		Gas:   &gas,
		Value: &value,
		Input: &input,
	}

	var result common.Hash

	err = client.CallContext(context.Background(), &result, "eth_sendTransaction", args)

	if err != nil {
		fmt.Println("CallContext", "err", err)
		return
	}

	fmt.Println("result=", result.Hex())
}

//跨链交易发起人
func main() {
	flag.Parse()
	client, err := rpc.Dial(*rawurlVar)
	if err != nil {
		fmt.Println("dial", "err", err)
		return
	}

	Register(client)
}<|MERGE_RESOLUTION|>--- conflicted
+++ resolved
@@ -15,37 +15,24 @@
 	"github.com/simplechain-org/go-simplechain/rpc"
 )
 
-<<<<<<< HEAD
 var rawurlVar *string =flag.String("rawurl", "http://192.168.3.40:8545", "rpc url")
-=======
-var rawurlVar *string = flag.String("rawurl", "http://127.0.0.1:8556", "rpc url")
->>>>>>> 738869b6
 
-var abiPath *string = flag.String("abi", "../../contracts/crossdemo/crossdemo.abi", "abi文件路径")
+var abiPath *string =flag.String("abi", "../../contracts/crossdemo/crossdemo.abi", "abi文件路径")
 
-<<<<<<< HEAD
 var contract *string =flag.String("contract", "0xAa22934Df3867B8d59574dD4557ef1BA6dA2f8f3", "合约地址")
-=======
-var contract *string = flag.String("contract", "0x8eefA4bFeA64F2A89f3064D48646415168662a1e", "合约地址")
->>>>>>> 738869b6
 
-var signConfirm *uint64 = flag.Uint64("signConfirm", 2, "最小锚定节点数")
+var signConfirm *uint64=flag.Uint64("signConfirm", 2, "最小锚定节点数")
 
-<<<<<<< HEAD
 var chainId *uint64=flag.Uint64("chainId", 512, "目的链id")
 
 var fromVar *string=flag.String("from", "0x7964576407c299ec0e65991ba74019d622316a0d", "发起人地址")
-=======
-var chainId *uint64 = flag.Uint64("chainId", 1, "目的链id")
 
-var fromVar *string = flag.String("from", "0xb9d7df1a34a28c7b82acc841c12959ba00b51131", "发起人地址")
->>>>>>> 738869b6
+var gaslimitVar *uint64=flag.Uint64("gaslimit", 2000000, "gas最大值")
 
-var gaslimitVar *uint64 = flag.Uint64("gaslimit", 2000000, "gas最大值")
+var anchor1 *string = flag.String("anchor1","0x6051De4667626B97af2b81A392ad228e0fF58002","锚定节点名单")
+var anchor2 *string = flag.String("anchor2","0x8e422d5Aff496974f7FaE17F6848a40C59F8b2E9","锚定节点名单")
+var anchor3 *string = flag.String("anchor3","0x935d0d6851c8db45C75D2DD66A630db22A1a918A","锚定节点名单")
 
-var anchor1 *string = flag.String("anchor1", "0x6051De4667626B97af2b81A392ad228e0fF58002", "锚定节点名单")
-var anchor2 *string = flag.String("anchor2", "0x8e422d5Aff496974f7FaE17F6848a40C59F8b2E9", "锚定节点名单")
-var anchor3 *string = flag.String("anchor3", "0x935d0d6851c8db45C75D2DD66A630db22A1a918A", "锚定节点名单")
 
 type SendTxArgs struct {
 	From     common.Address  `json:"from"`
@@ -54,15 +41,15 @@
 	GasPrice *hexutil.Big    `json:"gasPrice"`
 	Value    *hexutil.Big    `json:"value"`
 	Nonce    *hexutil.Uint64 `json:"nonce"`
-	Data     *hexutil.Bytes  `json:"data"`
-	Input    *hexutil.Bytes  `json:"input"`
+	Data  *hexutil.Bytes `json:"data"`
+	Input *hexutil.Bytes `json:"input"`
 }
 
 func Register(client *rpc.Client) {
 
-	data, err := ioutil.ReadFile(*abiPath)
+	data,err:=ioutil.ReadFile(*abiPath)
 
-	if err != nil {
+	if err!=nil{
 		fmt.Println(err)
 		return
 	}
@@ -80,9 +67,16 @@
 	if err != nil {
 		log.Fatalln(err)
 	}
-	remoteChainId := big.NewInt(0).SetUint64(*chainId)
+	////想要随机，请设置随机种子
+	//rand.Seed(time.Now().UnixNano())
+	//
+	////这个值必须改变，因为已经限定合约中，计算出来的txid不能相同
+	//nonce:=big.NewInt(0).SetUint64(rand.Uint64())
+	//nonce:=big.NewInt(0).SetUint64(9536605289005490782)
 
-	signConfirmCount := uint8(*signConfirm)
+	remoteChainId:=big.NewInt(0).SetUint64(*chainId)
+
+	signConfirmCount:=uint8(*signConfirm)
 
 	anchorA := common.HexToAddress(*anchor1)
 
@@ -91,20 +85,15 @@
 	anchorC := common.HexToAddress(*anchor3)
 
 	var anchors []common.Address
-	anchors = append(anchors, anchorA)
-	anchors = append(anchors, anchorB)
-	anchors = append(anchors, anchorC)
+	anchors = append(anchors,anchorA)
+	anchors = append(anchors,anchorB)
+	anchors = append(anchors,anchorC)
 
-	out, err := abi.Pack("chainRegister", remoteChainId, signConfirmCount, anchors)
-
-	if err != nil {
-		fmt.Println(err)
-		return
-	}
+	out, err := abi.Pack("chainRegister",remoteChainId ,signConfirmCount,anchors)
 
 	input := hexutil.Bytes(out)
 
-	fmt.Println("input=", input)
+	fmt.Println("input=",input)
 
 	args := &SendTxArgs{
 		From:  from,
@@ -126,6 +115,7 @@
 	fmt.Println("result=", result.Hex())
 }
 
+
 //跨链交易发起人
 func main() {
 	flag.Parse()
@@ -136,4 +126,5 @@
 	}
 
 	Register(client)
-}+}
+
