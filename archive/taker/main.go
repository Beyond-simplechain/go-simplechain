package main

import (
	"bytes"
	"context"
	"flag"
	"fmt"
	"log"
	"math/big"

	"github.com/simplechain-org/go-simplechain/params"

	"github.com/simplechain-org/go-simplechain/accounts/abi"
	"github.com/simplechain-org/go-simplechain/common"
	"github.com/simplechain-org/go-simplechain/common/hexutil"
	"github.com/simplechain-org/go-simplechain/rpc"
)

var rawurlVar *string = flag.String("rawurl", "http://127.0.0.1:8556", "rpc url")

var contract *string = flag.String("contract", "0x8eefA4bFeA64F2A89f3064D48646415168662a1e", "合约地址")

var fromVar *string = flag.String("from", "0xb9d7df1a34a28c7b82acc841c12959ba00b51131", "接单人地址")
<<<<<<< HEAD

//var fromVar *string = flag.String("From", "0xb9d7df1a34a28c7b82acc841c12959ba00b51131", "接单人地址")
=======
>>>>>>> 53d42acf

var gaslimitVar *uint64 = flag.Uint64("gaslimit", 200000, "gas最大值")

type SendTxArgs struct {
	From     common.Address  `json:"From"`
	To       *common.Address `json:"to"`
	Gas      *hexutil.Uint64 `json:"gas"`
	GasPrice *hexutil.Big    `json:"gasPrice"`
	Value    *hexutil.Big    `json:"Value"`
	Nonce    *hexutil.Uint64 `json:"nonce"`
	Data     *hexutil.Bytes  `json:"Data"`
	Input    *hexutil.Bytes  `json:"input"`
}

func main() {
	flag.Parse()
	Match()
}

func Match() {
	data, err := hexutil.Decode(params.CrossDemoAbi)

	if err != nil {
		fmt.Println(err)
		return
	}

	client, err := rpc.Dial(*rawurlVar)
	if err != nil {
		fmt.Println("dial", "err", err)
		return
	}
	type RPCCrossTransaction struct {
		Value            *hexutil.Big   `json:"Value"`
		CTxId            common.Hash    `json:"ctxId"`
		TxHash           common.Hash    `json:"TxHash"`
		From             common.Address `json:"From"`
		BlockHash        common.Hash    `json:"BlockHash"`
		DestinationId    *hexutil.Big   `json:"destinationId"`
		DestinationValue *hexutil.Big   `json:"DestinationValue"`
		Input            hexutil.Bytes  `json:"input"`
		V                []*hexutil.Big `json:"V"`
		R                []*hexutil.Big `json:"R"`
		S                []*hexutil.Big `json:"S"`
	}

	type Order struct {
		Value            *big.Int
		TxId             common.Hash
		TxHash           common.Hash
		From             common.Address
		BlockHash        common.Hash
		DestinationValue *big.Int
		Data             []byte
		V                []*big.Int
		R                [][32]byte
		S                [][32]byte
	}

	var signatures map[string]map[uint64][]*RPCCrossTransaction

	err = client.CallContext(context.Background(), &signatures, "eth_ctxContent")

	if err != nil {
		fmt.Println("CallContext", "err", err)
		return
	}

	//for _, Value := range signatures["remote"] {
	for remoteId, value := range signatures["remote"] {

		for i, v := range value {
			//log.Println("1 V.CTxId=",V.CTxId.String(),"key",key)
			//if V.CTxId.String() == *TxId {
			if i <= 10000 {
				//账户地址
				from := common.HexToAddress(*fromVar)
				//合约地址
				//在子链上接单就要填写子链上的合约地址
				//在主链上接单就要填写主链上的合约地址
				to := common.HexToAddress(*contract)

				gas := hexutil.Uint64(*gaslimitVar)
				//Value := hexutil.Big(*V.DestinationValue)

				abi, err := abi.JSON(bytes.NewReader(data))
				if err != nil {
					log.Fatalln(err)
					continue
				}

				//Data, _ := json.Marshal(V)
				//
				//fmt.Println("Data=", string(Data))

				r := make([][32]byte, 0, len(v.R))
				s := make([][32]byte, 0, len(v.S))
				vv := make([]*big.Int, 0, len(v.V))

				for i := 0; i < len(v.R); i++ {
					rone := common.LeftPadBytes(v.R[i].ToInt().Bytes(), 32)
					var a [32]byte
					copy(a[:], rone)
					r = append(r, a)
					sone := common.LeftPadBytes(v.S[i].ToInt().Bytes(), 32)
					var b [32]byte
					copy(b[:], sone)
					s = append(s, b)
					vv = append(vv, v.V[i].ToInt())
				}
				//在调用这个函数中调用的chainId其实就是表示的是发单的链id
				//也就是maker的源头，那条链调用了maker,这个链id就对应那条链的id
				//chainId := new(big.Int)
				//
				//if V.DestinationId.ToInt().Cmp(big.NewInt(1)) == 0 {
				//	chainId.SetInt64(1024)
				//	log.Println("1024")
				//} else {
				//	chainId.SetInt64(1)
				//	log.Println("1")
				//}
				chainId := big.NewInt(int64(remoteId))
				//fmt.Println(v.Value.String(),chainId.String())
				//out, err := abi.Pack("taker", V.Value.ToInt(), V.CTxId, V.TxHash, V.From,
				//	V.BlockHash, V.DestinationId.ToInt(), V.DestinationValue.ToInt(), chainId,
				//	vv, R, S)
				//b,err := v.Input.MarshalText()
				if err != nil {
					fmt.Println(err)
<<<<<<< HEAD
				}

				var ord Order
				ord.Value = v.Value.ToInt()
				ord.TxId = v.CTxId
				ord.TxHash = v.TxHash
				ord.From = v.From
				ord.BlockHash = v.BlockHash
				ord.DestinationValue = v.DestinationValue.ToInt()
				ord.Data = v.Input
				ord.V = vv
				ord.R = r
				ord.S = s
				//out, err := abi.Pack("taker", V.Value.ToInt(), V.CTxId, V.TxHash, V.From,
				//	V.BlockHash, V.DestinationValue.ToInt(), chainId,
				//	vv, R, S)
				//out, err := abi.Pack("taker",&ord,chainId,[]byte("When the whole world is about to rain, let’s make it clear in our heart together."))
				out, err := abi.Pack("taker", &ord, chainId, []byte{})

				if err != nil {
					fmt.Println("abi.Pack err=", err)
					continue
				}

				input := hexutil.Bytes(out)

				args := &SendTxArgs{
					From:  from,
					To:    &to,
					Gas:   &gas,
					Value: v.DestinationValue,
					Input: &input,
				}

=======
				}

				var ord Order
				ord.Value = v.Value.ToInt()
				ord.TxId = v.CTxId
				ord.TxHash = v.TxHash
				ord.From = v.From
				ord.BlockHash = v.BlockHash
				ord.DestinationValue = v.DestinationValue.ToInt()
				ord.Data = v.Input
				ord.V = vv
				ord.R = r
				ord.S = s
				//out, err := abi.Pack("taker", V.Value.ToInt(), V.CTxId, V.TxHash, V.From,
				//	V.BlockHash, V.DestinationValue.ToInt(), chainId,
				//	vv, R, S)
				//out, err := abi.Pack("taker",&ord,chainId,[]byte("When the whole world is about to rain, let’s make it clear in our heart together."))
				out, err := abi.Pack("taker", &ord, chainId, []byte{})

				if err != nil {
					fmt.Println("abi.Pack err=", err)
					continue
				}

				input := hexutil.Bytes(out)

				args := &SendTxArgs{
					From:  from,
					To:    &to,
					Gas:   &gas,
					Value: v.DestinationValue,
					Input: &input,
				}

>>>>>>> 53d42acf
				var result common.Hash

				err = client.CallContext(context.Background(), &result, "eth_sendTransaction", args)

				if err != nil {
					fmt.Println("CallContext", "err", err)
					return
				}

				fmt.Println("eth_sendTransaction result=", result.Hex())
			}

		}

	}

}<|MERGE_RESOLUTION|>--- conflicted
+++ resolved
@@ -21,11 +21,6 @@
 var contract *string = flag.String("contract", "0x8eefA4bFeA64F2A89f3064D48646415168662a1e", "合约地址")
 
 var fromVar *string = flag.String("from", "0xb9d7df1a34a28c7b82acc841c12959ba00b51131", "接单人地址")
-<<<<<<< HEAD
-
-//var fromVar *string = flag.String("From", "0xb9d7df1a34a28c7b82acc841c12959ba00b51131", "接单人地址")
-=======
->>>>>>> 53d42acf
 
 var gaslimitVar *uint64 = flag.Uint64("gaslimit", 200000, "gas最大值")
 
@@ -155,7 +150,6 @@
 				//b,err := v.Input.MarshalText()
 				if err != nil {
 					fmt.Println(err)
-<<<<<<< HEAD
 				}
 
 				var ord Order
@@ -190,42 +184,6 @@
 					Input: &input,
 				}
 
-=======
-				}
-
-				var ord Order
-				ord.Value = v.Value.ToInt()
-				ord.TxId = v.CTxId
-				ord.TxHash = v.TxHash
-				ord.From = v.From
-				ord.BlockHash = v.BlockHash
-				ord.DestinationValue = v.DestinationValue.ToInt()
-				ord.Data = v.Input
-				ord.V = vv
-				ord.R = r
-				ord.S = s
-				//out, err := abi.Pack("taker", V.Value.ToInt(), V.CTxId, V.TxHash, V.From,
-				//	V.BlockHash, V.DestinationValue.ToInt(), chainId,
-				//	vv, R, S)
-				//out, err := abi.Pack("taker",&ord,chainId,[]byte("When the whole world is about to rain, let’s make it clear in our heart together."))
-				out, err := abi.Pack("taker", &ord, chainId, []byte{})
-
-				if err != nil {
-					fmt.Println("abi.Pack err=", err)
-					continue
-				}
-
-				input := hexutil.Bytes(out)
-
-				args := &SendTxArgs{
-					From:  from,
-					To:    &to,
-					Gas:   &gas,
-					Value: v.DestinationValue,
-					Input: &input,
-				}
-
->>>>>>> 53d42acf
 				var result common.Hash
 
 				err = client.CallContext(context.Background(), &result, "eth_sendTransaction", args)
