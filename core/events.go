--- conflicted
+++ resolved
@@ -72,23 +72,10 @@
 	CallBack func(cws *types.CrossTransactionWithSignatures, invalidSigIndex ...int)
 }
 
-<<<<<<< HEAD
-type SignedRtxEvent struct {
-	Tws      *types.ReceptTransactionWithSignatures
-	CallBack func(*types.ReceptTransactionWithSignatures, error)
-}
-
-type AvailableRtxEvent struct {
-	Tws []*types.ReceptTransactionWithSignatures
-}
-
-type ConfirmedFinishEvent struct {
-	Finish []*types.FinishInfo
-=======
 type TransationRemoveEvent struct {
 	Transactions types.Transactions
 }
-type TransationFinishEvent struct {
+type ConfirmedFinishEvent struct {
 	Finish []*types.FinishInfo
 }
 
@@ -98,5 +85,4 @@
 
 type AnchorEvent struct {
 	ChainInfo []*types.RemoteChainInfo
->>>>>>> ca136088
 }