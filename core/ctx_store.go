package core

import (
	"bytes"
	"container/heap"
	"context"
	"errors"
	"fmt"
	"math/big"
	"sync"
	"time"

	"github.com/simplechain-org/go-simplechain/common"
	"github.com/simplechain-org/go-simplechain/common/hexutil"
	"github.com/simplechain-org/go-simplechain/common/math"
	"github.com/simplechain-org/go-simplechain/core/types"
	"github.com/simplechain-org/go-simplechain/core/vm"
	"github.com/simplechain-org/go-simplechain/ethdb"
	"github.com/simplechain-org/go-simplechain/event"
	"github.com/simplechain-org/go-simplechain/log"
	"github.com/simplechain-org/go-simplechain/params"
	"github.com/simplechain-org/go-simplechain/rlp"
)

type CtxStoreConfig struct {
	ChainId      *big.Int
	Anchors      []common.Address
	IsAnchor     bool
	Rejournal    time.Duration // Time interval to regenerate the local transaction journal
	ValueLimit   *big.Int      // Minimum value to enforce for acceptance into the pool
	AccountSlots uint64        // Number of executable transaction slots guaranteed per account
	GlobalSlots  uint64        // Maximum number of executable transaction slots for all accounts
	AccountQueue uint64        // Maximum number of non-executable transaction slots permitted per account
	GlobalQueue  uint64        // Maximum number of non-executable transaction slots for all accounts
}

var DefaultCtxStoreConfig = CtxStoreConfig{
	Anchors:      []common.Address{},
	Rejournal:    time.Minute * 10,
	ValueLimit:   big.NewInt(1e18),
	AccountSlots: 5,
	GlobalSlots:  4096,
	AccountQueue: 5,
	GlobalQueue:  10,
}

func (config *CtxStoreConfig) sanitize() CtxStoreConfig {
	conf := *config
	if conf.Rejournal < time.Second {
		log.Warn("Sanitizing invalid ctxpool journal time", "provided", conf.Rejournal, "updated", time.Second)
		conf.Rejournal = time.Second
	}
	if conf.ValueLimit == nil || conf.ValueLimit.Cmp(big.NewInt(1e18)) < 0 {
		log.Warn("Sanitizing invalid ctxpool price limit", "provided", conf.ValueLimit, "updated", DefaultCtxStoreConfig.ValueLimit)
		conf.ValueLimit = DefaultCtxStoreConfig.ValueLimit
	}
	return conf
}

type CtxStore struct {
	config      CtxStoreConfig
	chainConfig *params.ChainConfig
	chain       blockChain
	pending     *cwsSortedMap //带有local签名
	queued      *cwsSortedMap //网络其他节点签名
	localStore  map[uint64]*CWssList
	remoteStore map[uint64]*CWssList
	anchors     map[uint64]*anchorCtxSignerSet
	signer      types.CtxSigner
	resultFeed  event.Feed
	resultScope event.SubscriptionScope

	//database to store cws
	db               ethdb.KeyValueStore //database to store cws
	ctxDb            *CtxDb
	mu               sync.RWMutex
	wg               sync.WaitGroup // for shutdown sync
	stopCh           chan struct{}
	CrossDemoAddress common.Address

	signHash types.SignHash
}

func NewCtxStore(config CtxStoreConfig, chainConfig *params.ChainConfig, chain blockChain,
	makerDb ethdb.KeyValueStore, address common.Address, signHash types.SignHash) *CtxStore {

	config = (&config).sanitize()
	signer := types.MakeCtxSigner(chainConfig)
	config.ChainId = chainConfig.ChainID
	store := &CtxStore{
		config:           config,
		chainConfig:      chainConfig,
		chain:            chain,
		pending:          newCwsSortedMap(),
		queued:           newCwsSortedMap(),
		localStore:       make(map[uint64]*CWssList),
		remoteStore:      make(map[uint64]*CWssList),
		signer:           signer,
		anchors:          make(map[uint64]*anchorCtxSignerSet),
		db:               makerDb,
		ctxDb:            NewCtxDb(makerDb),
		mu:               sync.RWMutex{},
		stopCh:           make(chan struct{}),
		CrossDemoAddress: address,
		signHash:         signHash,
	}

	if err := store.ctxDb.ListAll(store.addLocalTxs); err != nil {
		log.Warn("Failed to load ctx db store", "err", err)
	}

	// Start the event loop and return
	store.wg.Add(1)
	go store.loop()
	go store.CleanUpDb()
	return store
}

func (store *CtxStore) Stop() {
	store.resultScope.Close()
	store.db.Close()
	close(store.stopCh)
	store.wg.Wait()

	log.Info("Ctx store stopped")
}

func (store *CtxStore) loop() {
	defer store.wg.Done()
	expire := time.NewTicker(expireInterval)
	defer expire.Stop()

	journal := time.NewTicker(store.config.Rejournal)
	defer journal.Stop()

	//TODO signal case
	for {
		select {
		case <-store.stopCh:
			return
		case <-expire.C:
			store.mu.Lock()
			currentNum := store.chain.CurrentBlock().NumberU64()
			if currentNum > expireNumber { //内存回收
				//log.Info("RemoveUnderNum Ctx")
				store.pending.RemoveUnderNum(currentNum - expireNumber)
				store.queued.RemoveUnderNum(currentNum - expireNumber)
			}
			store.mu.Unlock()
		case <-journal.C: //local store
			store.mu.Lock()
			if err := store.ctxDb.ListAll(store.addLocalTxs); err != nil {
				log.Warn("Failed to load ctx db at journal.C", "err", err)
			}
			store.mu.Unlock()
		}
	}
}

func (store *CtxStore) storeCtx(cws *types.CrossTransactionWithSignatures) error {
	if store.ctxDb == nil {
		return errors.New("db is nil")
	}
	ok, err := store.db.Has(cws.Key())
	if err != nil {
		return fmt.Errorf("db Has failed, id: %s", cws.ID().String())
	}

	if ok {
		ctxOld, err := store.db.Get(cws.Key())
		log.Debug("AddLocal", "ctxOld", ctxOld, "err", err)
		if err != nil {
			return fmt.Errorf("db Get failed, id: %s", cws.ID().String())
		}

		var hash common.Hash
		if err = rlp.DecodeBytes(ctxOld, &hash); err != nil {
			return fmt.Errorf("rlp failed, id: %s", cws.ID().String())
		}
		if hash != cws.Data.BlockHash {
			return fmt.Errorf("blockchain Reorg")
		}
	}

	if err := store.ctxDb.Write(cws); err != nil {
		log.Warn("Failed to store local cross transaction", "err", err)
		return err
	}
	return nil
}

func (store *CtxStore) AddLocal(ctx *types.CrossTransaction) error {
	store.mu.Lock()
	defer store.mu.Unlock()
	ok, err := store.db.Has(ctx.Key())
	if err != nil {
		return fmt.Errorf("db Has failed, id: %s", ctx.ID().String())
	}

	if ok {
		ctxOld, err := store.db.Get(ctx.Key())
		log.Debug("AddLocal", "ctxOld", ctxOld, "err", err)
		if err != nil {
			return fmt.Errorf("db Get failed, id: %s", ctx.ID().String())
		}

		var hash common.Hash
		if err = rlp.DecodeBytes(ctxOld, &hash); err != nil {
			return fmt.Errorf("rlp failed, id: %s", ctx.ID().String())
		}
		if hash != ctx.Data.BlockHash {
			return fmt.Errorf("blockchain Reorg,ctxId:%s,hash:%s,BlockHash:%s", ctx.ID().String(), hash.String(), ctx.Data.BlockHash.String())
		}
	}

	return store.addTx(ctx, true)
}

func (store *CtxStore) AddRemote(ctx *types.CrossTransaction) error {
	store.mu.Lock()
	defer store.mu.Unlock()
	return store.addTx(ctx, false)
}

func (store *CtxStore) AddCWss(cwss []*types.CrossTransactionWithSignatures) []error {
	store.mu.Lock()
	defer store.mu.Unlock()
	return store.addTxs(cwss)
}

func (store *CtxStore) ValidateCtx(ctx *types.CrossTransaction) error {
	store.mu.Lock()
	defer store.mu.Unlock()
	return store.validateCtx(ctx)
}

func (store *CtxStore) addTx(ctx *types.CrossTransaction, local bool) error {
	return store.addTxLocked(ctx, local)
}

func (store *CtxStore) addTxs(cwss []*types.CrossTransactionWithSignatures) []error {
	errs := make([]error, len(cwss))
	for i, cws := range cwss {
		if err := store.verifyCtx(cws); err != ErrRepetitionCrossTransaction {
			if ok, err := store.db.Has(cws.Key()); !ok || err != nil {
				if cws.Data.DestinationId.Cmp(store.config.ChainId) == 0 {

					keyId := cws.ChainId().Uint64()
					if _, yes := store.remoteStore[keyId]; yes {
						store.remoteStore[keyId].Add(cws)
					} else {
						store.remoteStore[keyId] = newCWssList(store.config.GlobalSlots)
						store.remoteStore[keyId].Add(cws)
					}
				} else {

					keyId := cws.Data.DestinationId.Uint64()
					if _, yes := store.localStore[keyId]; yes {
						store.localStore[keyId].Add(cws)
					} else {
						store.localStore[keyId] = newCWssList(store.config.GlobalSlots)
						store.localStore[keyId].Add(cws)
					}
				}
				data, err := rlp.EncodeToBytes(cws.Data.BlockHash)
				if err != nil {
					log.Error("Failed to encode cws", "err", err)
				}
				store.db.Put(cws.Key(), data)
				errs[i] = store.storeCtx(cws)
			}
		}
	}
	return errs
}

func (store *CtxStore) addLocalTxs(cwss []*types.CrossTransactionWithSignatures) {
	for _, cws := range cwss {
		if cws.Data.DestinationId.Cmp(store.config.ChainId) == 0 {
			keyId := cws.ChainId().Uint64()
			if _, yes := store.remoteStore[keyId]; yes {
				store.remoteStore[keyId].Add(cws)
			} else {
				store.remoteStore[keyId] = newCWssList(store.config.GlobalSlots)
				store.remoteStore[keyId].Add(cws)
			}
		} else {
			keyId := cws.Data.DestinationId.Uint64()
			if _, yes := store.localStore[keyId]; yes {
				store.localStore[keyId].Add(cws)
			} else {
				store.localStore[keyId] = newCWssList(store.config.GlobalSlots)
				store.localStore[keyId].Add(cws)
			}
		}
	}
}

func (store *CtxStore) txExpired(ctx *types.CrossTransaction) bool {
	return store.chain.CurrentBlock().NumberU64()-store.getNumber(ctx.Data.BlockHash) > expireNumber
}

func (store *CtxStore) addTxLocked(ctx *types.CrossTransaction, local bool) error {
	id := ctx.ID()
	// make signature first for local ctx
	if local {
		signedTx, err := types.SignCTx(ctx, store.signer, store.signHash)
		if err != nil {
			return err
		}
		*ctx = *signedTx
	}

	checkAndCommit := func(id common.Hash) error {
		if cws := store.pending.Get(id); cws != nil && len(cws.Data.V) >= requireSignatureCount {
			//TODO signatures combine or multi-sign msg?
			go store.resultFeed.Send(NewCWsEvent{cws})

			keyId := cws.Data.DestinationId.Uint64()
			if _, yes := store.localStore[keyId]; yes {
				store.localStore[keyId].Add(cws)
			} else {
				store.localStore[keyId] = newCWssList(store.config.GlobalSlots)
				store.localStore[keyId].Add(cws)
			}
			if err := store.storeCtx(cws); err != nil {
				log.Warn("Failed to commit local tx journal", "err", err)
				return err
			}

			store.pending.RemoveByHash(id)
			data, err := rlp.EncodeToBytes(cws.Data.BlockHash)
			if err != nil {
				log.Error("Failed to encode cws", "err", err)
			}
			store.db.Put(cws.Key(), data)
		}
		return nil
	}

	// if this pending ctx exist, add signature to pending directly
	if cws := store.pending.Get(id); cws != nil {
		if err := cws.AddSignatures(ctx); err != nil {
			return err
		}
		return checkAndCommit(id)
	}

	// add new local ctx, move queued signatures of this ctx to pending
	if local {
		pendingRws := types.NewCrossTransactionWithSignatures(ctx)
		// promote queued ctx to pending, update to number received by local
		bNumber := store.chain.GetBlockByHash(ctx.Data.BlockHash).NumberU64()
		// move cws from queued to pending
		if queuedRws := store.queued.Get(id); queuedRws != nil {
			if err := queuedRws.AddSignatures(ctx); err != nil {
				return err
			}
			pendingRws = queuedRws
		}
		store.pending.Put(pendingRws, bNumber)
		store.queued.RemoveByHash(id)
		return checkAndCommit(id)
	}

	// add new remote ctx, only add to pending pool
	if cws := store.queued.Get(id); cws != nil {
		if err := cws.AddSignatures(ctx); err != nil {
			return err
		}
	} else {
		store.queued.Put(types.NewCrossTransactionWithSignatures(ctx), store.getNumber(ctx.Data.BlockHash))
	}
	return nil
}

func (store *CtxStore) validateCtx(ctx *types.CrossTransaction) error {
	id := ctx.ID()
	// discard if finished
	ok, err := store.db.Has(ctx.Key())
	if err != nil {
		return fmt.Errorf("db has failed, id: %s", id.String())
	}
	if ok {
		return fmt.Errorf("ctx was already signatured, id: %s", id.String())
	}

	// discard if expired
	if store.txExpired(ctx) {
		return fmt.Errorf("ctx is already expired, id: %s", id.String())
	}

	if v, ok := store.anchors[ctx.Data.DestinationId.Uint64()]; ok {
		if !v.isAnchorTx(ctx) {
			return fmt.Errorf("invalid signature of ctx:%s", id.String())
		}
	} else {
		newHead := store.chain.CurrentBlock().Header() // Special case during testing
		statedb, err := store.chain.StateAt(newHead.Root)
		if err != nil {
			log.Error("Failed to reset txpool state", "err", err)
			return fmt.Errorf("stateAt err:%s", err.Error())
		}
		anchors, signedCount := QueryAnchor(store.chainConfig, store.chain, statedb, newHead, store.CrossDemoAddress, ctx.Data.DestinationId.Uint64())
		store.config.Anchors = anchors
		requireSignatureCount = signedCount
		store.anchors[ctx.Data.DestinationId.Uint64()] = newAnchorCtxSignerSet(store.config.Anchors, store.signer, types.NewEIP155CtxSigner(ctx.Data.DestinationId))
		if !store.anchors[ctx.Data.DestinationId.Uint64()].isAnchorTx(ctx) {
			return fmt.Errorf("invalid signature of ctx:%s", id.String())
		}
	}

	return nil
}

func (store *CtxStore) getNumber(hash common.Hash) uint64 {
	if num := store.chain.GetBlockNumber(hash); num != nil {
		return *num
	}

	//TODO return current for invisible block?
	return store.chain.CurrentBlock().NumberU64()
}

func (store *CtxStore) SubscribeCWssResultEvent(ch chan<- NewCWsEvent) event.Subscription {
	store.mu.Lock()
	defer store.mu.Unlock()
	return store.resultScope.Track(store.resultFeed.Subscribe(ch))
}

func (store *CtxStore) Stats() int {
	store.mu.Lock()
	defer store.mu.Unlock()
	var count int
	for _, v := range store.localStore {
		count += v.Count()
	}

	for _, s := range store.remoteStore {
		count += s.Count()
	}

	return count
}

func (store *CtxStore) Query() (map[uint64][]*types.CrossTransactionWithSignatures, map[uint64][]*types.CrossTransactionWithSignatures) {
	store.mu.Lock()
	defer store.mu.Unlock()
	remotes := make(map[uint64][]*types.CrossTransactionWithSignatures)
	locals := make(map[uint64][]*types.CrossTransactionWithSignatures)
	var re, lo, allRe int
	for k, v := range store.remoteStore {
		for _, tx := range v.GetList() {
			if tx.Status == types.RtxStatusWaiting {
				remotes[k] = append(remotes[k], tx)
			}
		}
		re += len(remotes[k])
		allRe += len(v.GetList())
	}
	for k, v := range store.localStore {
		locals[k] = v.GetList()
		lo += len(locals[k])
	}
	log.Info("CtxStore Query", "allRemote", allRe, "waitingRemote", re, "local", lo)
	return remotes, locals
}

<<<<<<< HEAD
func (store *CtxStore) StampStatus(rtxs []*types.RTxsInfo) error {
=======
func (store *CtxStore) StampStatus(rtxs []*types.RTxsInfo, status uint64) error {
>>>>>>> a45bca27
	store.mu.Lock()
	defer store.mu.Unlock()

	for _, v := range rtxs {
		if s, ok := store.remoteStore[v.DestinationId.Uint64()]; ok {
<<<<<<< HEAD
			s.StampTx(v.CtxId)
=======
			s.StampTx(v.CtxId, status)

			cws, err := store.ctxDb.Read(v.CtxId)
			if err != nil {
				log.Error("read remotes from db ", "err", err)
				return err
			}
			cws.Status = status
			if err := store.ctxDb.Write(cws); err != nil {
				log.Error("rewrite ctx", "err", err)
				return err
			}
>>>>>>> a45bca27
		}
	}

	return nil
}

func (store *CtxStore) RemoveRemotes(rtxs []*types.ReceptTransaction) error {
	store.mu.Lock()
	defer store.mu.Unlock()
	for _, v := range rtxs {
		if s, ok := store.remoteStore[v.Data.DestinationId.Uint64()]; ok {
			s.Remove(v.ID())
			if err := store.ctxDb.Delete(v.ID()); err != nil {
				log.Warn("RemoveRemotes", "err", err)
				return err
			}
		}
	}
<<<<<<< HEAD
	//if err := store.ctxDb.ListAll(store.addLocalTxs); err != nil {
	//	log.Warn("Failed to load transaction journal", "err", err)
	//}
=======
	if err := store.ctxDb.ListAll(store.addLocalTxs); err != nil {
		log.Warn("Failed to load transaction journal", "err", err)
	}
>>>>>>> a45bca27

	return nil
}

func (store *CtxStore) RemoveLocals(finishes []*types.FinishInfo) error {
	store.mu.Lock()
	defer store.mu.Unlock()
	for _, f := range finishes {
		for _, v := range store.localStore {
			v.Remove(f.TxId)
		}
		if err := store.ctxDb.Delete(f.TxId); err != nil {
			log.Warn("RemoveLocals", "err", err)
			return err
		}
	}

	if err := store.ctxDb.ListAll(store.addLocalTxs); err != nil {
		log.Warn("Failed to load transaction journal", "err", err)
	}

	return nil
}

func (store *CtxStore) RemoveFromLocalsByTransaction(transactionHash common.Hash) error {
	store.mu.Lock()
	defer store.mu.Unlock()
	for _, v := range store.remoteStore {
		for _, s := range v.GetAll() {
			if s.Data.TxHash == transactionHash {
				v.Remove(s.ID())
				if err := store.ctxDb.Delete(s.ID()); err != nil {
					log.Warn("RemoveFromLocalsByTransaction", "err", err)
					return err
				}
				if err := store.ctxDb.ListAll(store.addLocalTxs); err != nil {
					log.Warn("Failed to load transaction journal", "err", err)
				}
			}
		}
	}
	return nil
}

func (store *CtxStore) ReadFromLocals(ctxId common.Hash) *types.CrossTransactionWithSignatures {
	store.mu.Lock()
	defer store.mu.Unlock()
	//read from cache
	if r, err := store.ctxDb.Read(ctxId); err == nil {
		return r
	} else {
		log.Info("ReadFromLocals", "err", err)
		return nil
	}
}

func (store *CtxStore) Status() map[uint64]*Statistics {
	store.mu.RLock()
	defer store.mu.RUnlock()
	l := len(store.localStore)
	status := make(map[uint64]*Statistics, l)
	for k, v := range store.localStore {
		if uint64(v.Count()) >= store.config.GlobalSlots {
			status[k] = &Statistics{
				true,
				v.GetList()[0],
			}
		} else {
			status[k] = &Statistics{
				false,
				nil,
			}
		}
	}
	return status
}

func (store *CtxStore) List(amount int, all bool) []*types.CrossTransactionWithSignatures {
	store.mu.RLock()
	defer store.mu.RUnlock()
	var result []*types.CrossTransactionWithSignatures
	if all {
		return store.ctxDb.List()
	}
	if amount > 0 {
		for _, v := range store.remoteStore {
			result = append(result, v.GetCountList(amount)...)
		}
		for _, v := range store.localStore {
			result = append(result, v.GetCountList(amount)...)
		}
	}

	return result
}

func (store *CtxStore) verifyCtx(ctx *types.CrossTransactionWithSignatures) error {
	var data []byte
	paddedCtxId := common.LeftPadBytes(ctx.Data.CTxId.Bytes(), 32) //CtxId
	getMakerTx, _ := hexutil.Decode("0x9624005b")
	getTakerTx, _ := hexutil.Decode("0x356139f2")
	contractAddress := store.CrossDemoAddress
	config := &params.ChainConfig{
		ChainID: store.config.ChainId,
		Scrypt:  new(params.ScryptConfig),
	}

<<<<<<< HEAD
	if store.config.ChainId.Cmp(big.NewInt(1)) == 0 {
		if ctx.Data.DestinationId.Cmp(big.NewInt(1)) == 0 {
			data = append(data, getTakerTx...)
			data = append(data, paddedCtxId...)
			data = append(data, common.LeftPadBytes(store.config.ChainId.Bytes(), 32)...)
		} else {
			data = append(data, getMakerTx...)
			data = append(data, paddedCtxId...)
			data = append(data, common.LeftPadBytes(ctx.Data.DestinationId.Bytes(), 32)...)
		}
	} else {
		if ctx.Data.DestinationId.Cmp(big.NewInt(1)) == 0 {
			data = append(data, getMakerTx...)
			data = append(data, paddedCtxId...)
			data = append(data, common.LeftPadBytes(ctx.Data.DestinationId.Bytes(), 32)...)
		} else {
			data = append(data, getTakerTx...)
			data = append(data, paddedCtxId...)
			data = append(data, common.LeftPadBytes(store.config.ChainId.Bytes(), 32)...)
		}
=======
	contractAddress = store.CrossDemoAddress
	if store.config.ChainId.Cmp(ctx.ChainId()) == 0 {
		data = append(data, getMakerTx...)
		data = append(data, paddedCtxId...)
		data = append(data, common.LeftPadBytes(ctx.Data.DestinationId.Bytes(), 32)...)
	}

	if store.config.ChainId.Cmp(ctx.Data.DestinationId) == 0 {
		data = append(data, getTakerTx...)
		data = append(data, paddedCtxId...)
		data = append(data, common.LeftPadBytes(store.config.ChainId.Bytes(), 32)...)
>>>>>>> a45bca27
	}

	//构造消息
	checkMsg := types.NewMessage(common.Address{}, &contractAddress, 0, big.NewInt(0), math.MaxUint64/2, big.NewInt(params.GWei), data, false)
	var cancel context.CancelFunc
	contx, cancel := context.WithTimeout(context.Background(), time.Second*30)

	// Make sure the context is cancelled when the call has completed
	// this makes sure resources are cleaned up.
	defer cancel()

	// Get a new instance of the EVM.
	// Create a new context to be used in the EVM environment
	context1 := NewEVMContext(checkMsg, store.chain.CurrentBlock().Header(), store.chain, nil)
	// Create a new environment which holds all relevant information
	// about the transaction and calling mechanisms.
	stateDb, err := store.chain.StateAt(store.chain.CurrentBlock().Root())
	if err != nil {
		return err
	}
	testStateDb := stateDb.Copy()
	testStateDb.SetBalance(checkMsg.From(), math.MaxBig256)
	vmenv1 := vm.NewEVM(context1, testStateDb, config, vm.Config{})
	// Wait for the context to be done and cancel the evm. Even if the
	// EVM has finished, cancelling may be done (repeatedly)
	go func() {
		<-contx.Done()
		vmenv1.Cancel()
	}()

	// Setup the gas pool (also for unmetered requests)
	// and apply the messages
	testgp := new(GasPool).AddGas(math.MaxUint64)
	res, _, _, err := ApplyMessage(vmenv1, checkMsg, testgp)
	if err != nil {
		log.Info("ApplyTransaction", "err", err)
		return err
	}

	result := new(big.Int).SetBytes(res)
	if bytes.Equal(data[:4], getMakerTx) {
		if result.Cmp(big.NewInt(0)) == 0 {
			return ErrRepetitionCrossTransaction
		} //TODO 交易失败一直finish ok
	} else {
		if result.Cmp(big.NewInt(0)) != 0 {
			return ErrRepetitionCrossTransaction
		}
	}
	return nil
}

func (store *CtxStore) CleanUpDb() {
	time.Sleep(time.Minute)
	var finishes []*types.FinishInfo
	ctxs := store.List(0, true)
	for _, v := range ctxs {
		if err := store.verifyCtx(v); err == ErrRepetitionCrossTransaction {

			finishes = append(finishes, &types.FinishInfo{
				TxId:  v.Data.CTxId,
				Taker: common.Address{},
			})
		}
	}
	store.RemoveLocals(finishes)
}

type cwsSortedMap struct {
	items map[common.Hash]*types.CrossTransactionWithSignatures
	index *byBlockNumHeap
}

func newCwsSortedMap() *cwsSortedMap {
	return &cwsSortedMap{
		items: make(map[common.Hash]*types.CrossTransactionWithSignatures),
		index: new(byBlockNumHeap),
	}
}

func (m *cwsSortedMap) Get(hash common.Hash) *types.CrossTransactionWithSignatures {
	return m.items[hash]
}

func (m *cwsSortedMap) Put(cws *types.CrossTransactionWithSignatures, number uint64) {
	hash := cws.ID()
	if m.items[hash] != nil {
		return
	}

	m.items[hash] = cws
	m.index.Push(byBlockNum{hash, number})
}

func (m *cwsSortedMap) PopElder() *types.CrossTransactionWithSignatures {
	h := (*m.index)[0].ctxId
	ctx := m.items[h]
	*m.index = (*m.index)[1:len(*m.index)]
	delete(m.items, h)
	return ctx
}

func (m *cwsSortedMap) Len() int {
	return len(m.items)
}

func (m *cwsSortedMap) RemoveByHash(hash common.Hash) {
	delete(m.items, hash)
}

func (m *cwsSortedMap) RemoveUnderNum(num uint64) {
	for i := 0; i < m.index.Len(); i++ {
		if (*m.index)[i].blockNum <= num {
			deleteId := (*m.index)[i].ctxId
			delete(m.items, deleteId)
			heap.Remove(m.index, i)
			continue
		}
		break
	}
}

type anchorCtxSignerSet struct {
	accounts     map[common.Address]struct{}
	localSigner  types.CtxSigner
	remoteSigner types.CtxSigner
}

func newAnchorCtxSignerSet(anchors []common.Address, signer, cSigner types.CtxSigner) *anchorCtxSignerSet {
	as := &anchorCtxSignerSet{accounts: make(map[common.Address]struct{}, len(anchors)), localSigner: signer, remoteSigner: cSigner}
	for _, a := range anchors {
		as.accounts[a] = struct{}{}
	}
	return as
}

func (as *anchorCtxSignerSet) isAnchor(addr common.Address) bool {
	_, exist := as.accounts[addr]
	return exist
}

func (as anchorCtxSignerSet) isAnchorTx(tx *types.CrossTransaction) bool {
	if addr, err := as.localSigner.Sender(tx); err == nil {
		return as.isAnchor(addr)
	}
	if addr, err := as.remoteSigner.Sender(tx); err == nil {
		return as.isAnchor(addr)
	}
	return false
}

type Statistics struct {
	Top       bool //到达限制长度
	MinimumTx *types.CrossTransactionWithSignatures
}

func (store *CtxStore) VerifyLocalCwsSigner(cws *types.CrossTransactionWithSignatures) error {
	for _, v := range cws.Resolution() {
		if err := store.validateLocalCtx(v); err != nil {
			return err
		}
	}
	return nil
}

func (store *CtxStore) VerifyRemoteCwsSigner(cws *types.CrossTransactionWithSignatures) error {
	for _, v := range cws.Resolution() {
		if err := store.validateRemoteCtx(v); err != nil {
			return err
		}
	}
	return nil
}

func (store *CtxStore) validateLocalCtx(ctx *types.CrossTransaction) error {
	id := ctx.ID()
	// discard if finished
	ok, err := store.db.Has(ctx.Key())
	if err != nil {
		return fmt.Errorf("db has failed, id: %s", id.String())
	}
	if ok {
		return fmt.Errorf("ctx was already signatured, id: %s", id.String())
	}

	// discard if expired
	if store.txExpired(ctx) {
		return fmt.Errorf("ctx is already expired, id: %s", id.String())
	}

	if v, ok := store.anchors[ctx.Data.DestinationId.Uint64()]; ok {
		if !v.isAnchorTx(ctx) {
			return fmt.Errorf("invalid signature of ctx:%s", id.String())
		}
	} else {
		newHead := store.chain.CurrentBlock().Header() // Special case during testing
		statedb, err := store.chain.StateAt(newHead.Root)
		if err != nil {
			log.Error("Failed to reset txpool state", "err", err)
			return fmt.Errorf("stateAt err:%s", err.Error())
		}
		anchors, signedCount := QueryAnchor(store.chainConfig, store.chain, statedb, newHead, store.CrossDemoAddress, ctx.Data.DestinationId.Uint64())
		store.config.Anchors = anchors
		requireSignatureCount = signedCount
		store.anchors[ctx.Data.DestinationId.Uint64()] = newAnchorCtxSignerSet(store.config.Anchors, store.signer, types.NewEIP155CtxSigner(ctx.Data.DestinationId))
		if !store.anchors[ctx.Data.DestinationId.Uint64()].isAnchorTx(ctx) {
			return fmt.Errorf("invalid signature of ctx:%s", id.String())
		}
	}

	return nil
}

func (store *CtxStore) validateRemoteCtx(ctx *types.CrossTransaction) error {
	id := ctx.ID()

	// discard if expired
	if store.txExpired(ctx) {
		return fmt.Errorf("ctx is already expired, id: %s", id.String())
	}

	if v, ok := store.anchors[ctx.ChainId().Uint64()]; ok {
		if !v.isAnchorTx(ctx) {
			return fmt.Errorf("invalid signature of ctx:%s", id.String())
		}
	} else {
		newHead := store.chain.CurrentBlock().Header() // Special case during testing
		statedb, err := store.chain.StateAt(newHead.Root)
		if err != nil {
			log.Error("Failed to reset txpool state", "err", err)
			return fmt.Errorf("stateAt err:%s", err.Error())
		}
		anchors, signedCount := QueryAnchor(store.chainConfig, store.chain, statedb, newHead, store.CrossDemoAddress, ctx.ChainId().Uint64())
		store.config.Anchors = anchors
		requireSignatureCount = signedCount
		store.anchors[ctx.ChainId().Uint64()] = newAnchorCtxSignerSet(store.config.Anchors, store.signer, types.NewEIP155CtxSigner(ctx.ChainId()))
		if !store.anchors[ctx.ChainId().Uint64()].isAnchorTx(ctx) {
			return fmt.Errorf("invalid signature of ctx:%s", id.String())
		}
	}

	return nil
}

func (store *CtxStore) CtxOwner(from common.Address) (map[uint64][]*types.CrossTransactionWithSignatures, map[uint64][]*types.CrossTransactionWithSignatures) {
	store.mu.Lock()
	defer store.mu.Unlock()
	cwss := store.ctxDb.Query(from)
	remotes := make(map[uint64][]*types.CrossTransactionWithSignatures)
	locals := make(map[uint64][]*types.CrossTransactionWithSignatures)
	for _, cws := range cwss {
		if cws.Data.DestinationId.Cmp(store.config.ChainId) == 0 {
			keyId := cws.ChainId().Uint64()
			remotes[keyId] = append(remotes[keyId], cws)
		} else {
			keyId := cws.Data.DestinationId.Uint64()
			locals[keyId] = append(locals[keyId], cws)
		}
	}
	return remotes, locals
}<|MERGE_RESOLUTION|>--- conflicted
+++ resolved
@@ -466,19 +466,12 @@
 	return remotes, locals
 }
 
-<<<<<<< HEAD
-func (store *CtxStore) StampStatus(rtxs []*types.RTxsInfo) error {
-=======
 func (store *CtxStore) StampStatus(rtxs []*types.RTxsInfo, status uint64) error {
->>>>>>> a45bca27
 	store.mu.Lock()
 	defer store.mu.Unlock()
 
 	for _, v := range rtxs {
 		if s, ok := store.remoteStore[v.DestinationId.Uint64()]; ok {
-<<<<<<< HEAD
-			s.StampTx(v.CtxId)
-=======
 			s.StampTx(v.CtxId, status)
 
 			cws, err := store.ctxDb.Read(v.CtxId)
@@ -491,7 +484,6 @@
 				log.Error("rewrite ctx", "err", err)
 				return err
 			}
->>>>>>> a45bca27
 		}
 	}
 
@@ -510,15 +502,9 @@
 			}
 		}
 	}
-<<<<<<< HEAD
-	//if err := store.ctxDb.ListAll(store.addLocalTxs); err != nil {
-	//	log.Warn("Failed to load transaction journal", "err", err)
-	//}
-=======
 	if err := store.ctxDb.ListAll(store.addLocalTxs); err != nil {
 		log.Warn("Failed to load transaction journal", "err", err)
 	}
->>>>>>> a45bca27
 
 	return nil
 }
@@ -626,28 +612,6 @@
 		Scrypt:  new(params.ScryptConfig),
 	}
 
-<<<<<<< HEAD
-	if store.config.ChainId.Cmp(big.NewInt(1)) == 0 {
-		if ctx.Data.DestinationId.Cmp(big.NewInt(1)) == 0 {
-			data = append(data, getTakerTx...)
-			data = append(data, paddedCtxId...)
-			data = append(data, common.LeftPadBytes(store.config.ChainId.Bytes(), 32)...)
-		} else {
-			data = append(data, getMakerTx...)
-			data = append(data, paddedCtxId...)
-			data = append(data, common.LeftPadBytes(ctx.Data.DestinationId.Bytes(), 32)...)
-		}
-	} else {
-		if ctx.Data.DestinationId.Cmp(big.NewInt(1)) == 0 {
-			data = append(data, getMakerTx...)
-			data = append(data, paddedCtxId...)
-			data = append(data, common.LeftPadBytes(ctx.Data.DestinationId.Bytes(), 32)...)
-		} else {
-			data = append(data, getTakerTx...)
-			data = append(data, paddedCtxId...)
-			data = append(data, common.LeftPadBytes(store.config.ChainId.Bytes(), 32)...)
-		}
-=======
 	contractAddress = store.CrossDemoAddress
 	if store.config.ChainId.Cmp(ctx.ChainId()) == 0 {
 		data = append(data, getMakerTx...)
@@ -659,7 +623,6 @@
 		data = append(data, getTakerTx...)
 		data = append(data, paddedCtxId...)
 		data = append(data, common.LeftPadBytes(store.config.ChainId.Bytes(), 32)...)
->>>>>>> a45bca27
 	}
 
 	//构造消息
