--- conflicted
+++ resolved
@@ -76,11 +76,7 @@
 	resultFeed  event.Feed
 	resultScope event.SubscriptionScope
 	//database to store cws
-<<<<<<< HEAD
-	db               ethdb.Database //database to store cws
-=======
 	db               ethdb.KeyValueStore //database to store cws
->>>>>>> 8c477b94
 	ctxDb            *CtxDb
 	mu               sync.RWMutex
 	wg               sync.WaitGroup // for shutdown sync
@@ -88,11 +84,7 @@
 	CrossDemoAddress common.Address
 }
 
-<<<<<<< HEAD
-func NewCtxStore(config CtxStoreConfig, chainconfig *params.ChainConfig, chain blockChain, makerDb ethdb.Database,address common.Address) *CtxStore {
-=======
 func NewCtxStore(config CtxStoreConfig, chainconfig *params.ChainConfig, chain blockChain, makerDb ethdb.KeyValueStore,address common.Address) *CtxStore {
->>>>>>> 8c477b94
 	config = (&config).sanitize()
 	signer := types.MakeCtxSigner(chainconfig)
 	config.ChainId = chainconfig.ChainID
