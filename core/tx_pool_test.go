--- conflicted
+++ resolved
@@ -1853,18 +1853,6 @@
 	}
 }
 
-<<<<<<< HEAD
-//func TestIsAnchor(t *testing.T) {
-//	pool, _ := setupTxPool()
-//	//todo anchor from contract
-//	pool.anchors[1024] = append(pool.anchors[1024], common.HexToAddress("0x0000000000000000000000000000000000000000"))
-//	isAnchor := pool.IsAnchor(common.HexToAddress("0x0000000000000000000000000000000000000000"), 1024)
-//	if !isAnchor {
-//		t.Fatal("Not anchor")
-//	}
-//
-//}
-=======
 func TestIsAnchor(t *testing.T) {
 	//pool, _ := setupTxPool()
 	////todo anchor from contract
@@ -1874,5 +1862,4 @@
 	//	t.Fatal("Not anchor")
 	//}
 
-}
->>>>>>> fc7175d9
+}