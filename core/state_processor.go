--- conflicted
+++ resolved
@@ -88,11 +88,7 @@
 // for the transaction, gas used and an error if the transaction failed,
 // indicating the block was invalid.
 func ApplyTransaction(config *params.ChainConfig, bc ChainContext, author *common.Address, gp *GasPool, statedb *state.StateDB, header *types.Header, tx *types.Transaction, usedGas *uint64, cfg vm.Config, address common.Address) (*types.Receipt, error) {
-<<<<<<< HEAD
 	msg, err := tx.AsMessage(types.MakeSigner(config))
-=======
-	msg, err := tx.AsMessage(types.MakeSigner(config, header.Number))
->>>>>>> 53d42acf
 	if err != nil {
 		return nil, err
 	}
