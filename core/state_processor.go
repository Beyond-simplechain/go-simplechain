--- conflicted
+++ resolved
@@ -153,13 +153,8 @@
 			result := new(big.Int).SetBytes(res)
 			//log.Info("applyTx","data",hexutil.Encode(data))
 			if result.Cmp(big.NewInt(0)) == 0 {
-<<<<<<< HEAD
-				//log.Info("already finish!", "res", new(big.Int).SetBytes(res).Uint64(), "tx", tx.Hash().String())
-				return nil, ErrRepetitionCrossTransaction
-=======
 				log.Info("already finish!", "res", new(big.Int).SetBytes(res).Uint64(), "tx", tx.Hash().String())
 				return nil,  ErrRepetitionCrossTransaction
->>>>>>> 0a1cf95e
 			} else { //TODO 交易失败一直finish ok
 				//log.Info("finish ok!", "res", new(big.Int).SetBytes(res).Uint64(), "tx", tx.Hash().String())
 			}
