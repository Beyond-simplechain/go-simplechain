// Copyright 2015 The go-simplechain Authors
// This file is part of the go-simplechain library.
//
// The go-simplechain library is free software: you can redistribute it and/or modify
// it under the terms of the GNU Lesser General Public License as published by
// the Free Software Foundation, either version 3 of the License, or
// (at your option) any later version.
//
// The go-simplechain library is distributed in the hope that it will be useful,
// but WITHOUT ANY WARRANTY; without even the implied warranty of
// MERCHANTABILITY or FITNESS FOR A PARTICULAR PURPOSE. See the
// GNU Lesser General Public License for more details.
//
// You should have received a copy of the GNU Lesser General Public License
// along with the go-simplechain library. If not, see <http://www.gnu.org/licenses/>.

// package web3ext contains geth specific web3.js extensions.
package web3ext

var Modules = map[string]string{
	"accounting": AccountingJs,
	"admin":      AdminJs,
	"chequebook": ChequebookJs,
	"cross":      CrossJs,
	"clique":     CliqueJs,
	"ethash":     EthashJs,
	"dpos":       DPoS_JS,
	"raft":       Raft_JS,
	"istanbul":   Istanbul_JS,
	"debug":      DebugJs,
	"eth":        EthJs,
	"miner":      MinerJs,
	"net":        NetJs,
	"personal":   PersonalJs,
	"rpc":        RpcJs,
	"shh":        ShhJs,
	"swarmfs":    SwarmfsJs,
	"txpool":     TxpoolJs,
	"les":        LESJs,
}

const CrossJs = `
web3._extend({
	property: 'cross',
	methods: [
		new web3._extend.Method({
			name: 'getCtxQuery',
			call: 'cross_ctxQuery',
			params: 1,
		}),
		new web3._extend.Method({
				name: 'getCtxOwner',
				call: 'cross_ctxOwner',
				params: 1,
		}),
		new web3._extend.Method({
				name: 'getCtxOwnerByPage',
				call: 'cross_ctxOwnerByPage',
				params: 3,
		}),
		new web3._extend.Method({
				name: 'getCtxContentByPage',
				call: 'cross_ctxContentByPage',
				params: 4,
		}),
		new web3._extend.Method({
				name: 'ctxGet',
				call: 'cross_ctxGet',
				params: 1,
		}),
		new web3._extend.Method({
				name: 'ctxGetByNumber',
				call: 'cross_ctxGetByNumber',
				params: 2,
		}),
		new web3._extend.Method({
				name: 'ctxQueryDestValue',
				call: 'cross_ctxQueryDestValue',
				params: 3,
		}),
		new web3._extend.Method({
				name: 'getCtxTakerByPage',
				call: 'cross_ctxTakerByPage',
				params: 3,
		}),
		new web3._extend.Method({
<<<<<<< HEAD
				name: 'getCtxStats',
				call: 'cross_ctxStats',
				params: 0,
		}),
		new web3._extend.Method({
				name: 'getPoolStats',
				call: 'cross_poolStats',
				params: 0,
		}),

=======
			name: 'setStoreDelay',
			call: 'cross_setStoreDelay',
			params: 2,
		}),
		new web3._extend.Method({
			name: 'remove',
			call: 'cross_remove',
			params: 2,
		}),
>>>>>>> da4b8d62
	],
	properties: [
		new web3._extend.Property({
			name: 'peers',
			getter: 'cross_peers'
		}),
		new web3._extend.Property({
			name: 'height',
			getter: 'cross_height'
		}),
		new web3._extend.Property({
			name: 'stats',
			getter: 'cross_stats'
		}),
	]
});
`

const ChequebookJs = `
web3._extend({
	property: 'chequebook',
	methods: [
		new web3._extend.Method({
			name: 'deposit',
			call: 'chequebook_deposit',
			params: 1,
			inputFormatter: [null]
		}),
		new web3._extend.Property({
			name: 'balance',
			getter: 'chequebook_balance',
			outputFormatter: web3._extend.utils.toDecimal
		}),
		new web3._extend.Method({
			name: 'cash',
			call: 'chequebook_cash',
			params: 1,
			inputFormatter: [null]
		}),
		new web3._extend.Method({
			name: 'issue',
			call: 'chequebook_issue',
			params: 2,
			inputFormatter: [null, null]
		}),
	]
});
`

const CliqueJs = `
web3._extend({
	property: 'clique',
	methods: [
		new web3._extend.Method({
			name: 'getSnapshot',
			call: 'clique_getSnapshot',
			params: 1,
			inputFormatter: [web3._extend.utils.fromDecimal]
		}),
		new web3._extend.Method({
			name: 'getSnapshotAtHash',
			call: 'clique_getSnapshotAtHash',
			params: 1
		}),
		new web3._extend.Method({
			name: 'getSigners',
			call: 'clique_getSigners',
			params: 1,
			inputFormatter: [web3._extend.utils.fromDecimal]
		}),
		new web3._extend.Method({
			name: 'getSignersAtHash',
			call: 'clique_getSignersAtHash',
			params: 1
		}),
		new web3._extend.Method({
			name: 'propose',
			call: 'clique_propose',
			params: 2
		}),
		new web3._extend.Method({
			name: 'discard',
			call: 'clique_discard',
			params: 1
		}),
		new web3._extend.Method({
			name: 'status',
			call: 'clique_status',
			params: 0
		}),
	],
	properties: [
		new web3._extend.Property({
			name: 'proposals',
			getter: 'clique_proposals'
		}),
	]
});
`

const EthashJs = `
web3._extend({
	property: 'ethash',
	methods: [
		new web3._extend.Method({
			name: 'getWork',
			call: 'ethash_getWork',
			params: 0
		}),
		new web3._extend.Method({
			name: 'getHashrate',
			call: 'ethash_getHashrate',
			params: 0
		}),
		new web3._extend.Method({
			name: 'submitWork',
			call: 'ethash_submitWork',
			params: 3,
		}),
		new web3._extend.Method({
			name: 'submitHashRate',
			call: 'ethash_submitHashRate',
			params: 2,
		}),
	]
});
`

const DPoS_JS = `
web3._extend({
	property: 'dpos',
	methods: [
		new web3._extend.Method({
			name: 'getSnapshot',
			call: 'dpos_getSnapshot',
			params: 1,
			inputFormatter: [null]
		}),
		new web3._extend.Method({
			name: 'getSnapshotAtHash',
			call: 'dpos_getSnapshotAtHash',
			params: 1
		}),
		new web3._extend.Method({
			name: 'getSnapshotAtNumber',
			call: 'dpos_getSnapshotAtNumber',
			params: 1
		}),
		new web3._extend.Method({
			name: 'getSnapshotByHeaderTime',
			call: 'dpos_getSnapshotByHeaderTime',
			params: 2
		}),
	]
});
`

const Raft_JS = `
web3._extend({
       property: 'raft',
       methods:
       [
       ],
       properties:
       [
               new web3._extend.Property({
                       name: 'role',
                       getter: 'raft_role'
               }),
               new web3._extend.Method({
                       name: 'addPeer',
                       call: 'raft_addPeer',
                       params: 1
               }),
               new web3._extend.Method({
                       name: 'removePeer',
                       call: 'raft_removePeer',
                       params: 1
               }),
               new web3._extend.Property({
                       name: 'leader',
                       getter: 'raft_leader'
               }),
               new web3._extend.Property({
                       name: 'cluster',
                       getter: 'raft_cluster'
               }),
       ]
})
`

const Istanbul_JS = `
web3._extend({
	property: 'istanbul',
	methods:
	[
		new web3._extend.Method({
			name: 'getSnapshot',
			call: 'istanbul_getSnapshot',
			params: 1,
			inputFormatter: [null]
		}),
		new web3._extend.Method({
			name: 'getSnapshotAtHash',
			call: 'istanbul_getSnapshotAtHash',
			params: 1
		}),
		new web3._extend.Method({
			name: 'getValidators',
			call: 'istanbul_getValidators',
			params: 1,
			inputFormatter: [null]
		}),
		new web3._extend.Method({
			name: 'getValidatorsAtHash',
			call: 'istanbul_getValidatorsAtHash',
			params: 1
		}),
		new web3._extend.Method({
			name: 'propose',
			call: 'istanbul_propose',
			params: 2
		}),
		new web3._extend.Method({
			name: 'discard',
			call: 'istanbul_discard',
			params: 1
		}),

		new web3._extend.Method({
			name: 'getSignersFromBlock',
			call: 'istanbul_getSignersFromBlock',
			params: 1,
			inputFormatter: [web3._extend.formatters.inputBlockNumberFormatter]
		}),
		new web3._extend.Method({
			name: 'getSignersFromBlockByHash',
			call: 'istanbul_getSignersFromBlockByHash',
			params: 1
		}),
	],
	properties:
	[
		new web3._extend.Property({
			name: 'candidates',
			getter: 'istanbul_candidates'
		}),
		new web3._extend.Property({
			name: 'nodeAddress',
			getter: 'istanbul_nodeAddress'
		}),
	]
});
`

const AdminJs = `
web3._extend({
	property: 'admin',
	methods: [
		new web3._extend.Method({
			name: 'addPeer',
			call: 'admin_addPeer',
			params: 1
		}),
		new web3._extend.Method({
			name: 'removePeer',
			call: 'admin_removePeer',
			params: 1
		}),
		new web3._extend.Method({
			name: 'addTrustedPeer',
			call: 'admin_addTrustedPeer',
			params: 1
		}),
		new web3._extend.Method({
			name: 'removeTrustedPeer',
			call: 'admin_removeTrustedPeer',
			params: 1
		}),
		new web3._extend.Method({
			name: 'exportChain',
			call: 'admin_exportChain',
			params: 1,
			inputFormatter: [null]
		}),
		new web3._extend.Method({
			name: 'importChain',
			call: 'admin_importChain',
			params: 1
		}),
		new web3._extend.Method({
			name: 'sleepBlocks',
			call: 'admin_sleepBlocks',
			params: 2
		}),
		new web3._extend.Method({
			name: 'startRPC',
			call: 'admin_startRPC',
			params: 4,
			inputFormatter: [null, null, null, null]
		}),
		new web3._extend.Method({
			name: 'stopRPC',
			call: 'admin_stopRPC'
		}),
		new web3._extend.Method({
			name: 'startWS',
			call: 'admin_startWS',
			params: 4,
			inputFormatter: [null, null, null, null]
		}),
		new web3._extend.Method({
			name: 'stopWS',
			call: 'admin_stopWS'
		}),
	],
	properties: [
		new web3._extend.Property({
			name: 'nodeInfo',
			getter: 'admin_nodeInfo'
		}),
		new web3._extend.Property({
			name: 'peers',
			getter: 'admin_peers'
		}),
		new web3._extend.Property({
			name: 'datadir',
			getter: 'admin_datadir'
		}),
	]
});
`

const DebugJs = `
web3._extend({
	property: 'debug',
	methods: [
		new web3._extend.Method({
			name: 'accountRange',
			call: 'debug_accountRange',
			params: 2
		}),
		new web3._extend.Method({
			name: 'printBlock',
			call: 'debug_printBlock',
			params: 1
		}),
		new web3._extend.Method({
			name: 'getBlockRlp',
			call: 'debug_getBlockRlp',
			params: 1
		}),
		new web3._extend.Method({
			name: 'testSignCliqueBlock',
			call: 'debug_testSignCliqueBlock',
			params: 2,
			inputFormatters: [web3._extend.formatters.inputAddressFormatter, null],
		}),
		new web3._extend.Method({
			name: 'setHead',
			call: 'debug_setHead',
			params: 1
		}),
		new web3._extend.Method({
			name: 'seedHash',
			call: 'debug_seedHash',
			params: 1
		}),
		new web3._extend.Method({
			name: 'dumpBlock',
			call: 'debug_dumpBlock',
			params: 1
		}),
		new web3._extend.Method({
			name: 'chaindbProperty',
			call: 'debug_chaindbProperty',
			params: 1,
			outputFormatter: console.log
		}),
		new web3._extend.Method({
			name: 'chaindbCompact',
			call: 'debug_chaindbCompact',
		}),
		new web3._extend.Method({
			name: 'verbosity',
			call: 'debug_verbosity',
			params: 1
		}),
		new web3._extend.Method({
			name: 'vmodule',
			call: 'debug_vmodule',
			params: 1
		}),
		new web3._extend.Method({
			name: 'backtraceAt',
			call: 'debug_backtraceAt',
			params: 1,
		}),
		new web3._extend.Method({
			name: 'stacks',
			call: 'debug_stacks',
			params: 0,
			outputFormatter: console.log
		}),
		new web3._extend.Method({
			name: 'freeOSMemory',
			call: 'debug_freeOSMemory',
			params: 0,
		}),
		new web3._extend.Method({
			name: 'setGCPercent',
			call: 'debug_setGCPercent',
			params: 1,
		}),
		new web3._extend.Method({
			name: 'memStats',
			call: 'debug_memStats',
			params: 0,
		}),
		new web3._extend.Method({
			name: 'gcStats',
			call: 'debug_gcStats',
			params: 0,
		}),
		new web3._extend.Method({
			name: 'cpuProfile',
			call: 'debug_cpuProfile',
			params: 2
		}),
		new web3._extend.Method({
			name: 'startCPUProfile',
			call: 'debug_startCPUProfile',
			params: 1
		}),
		new web3._extend.Method({
			name: 'stopCPUProfile',
			call: 'debug_stopCPUProfile',
			params: 0
		}),
		new web3._extend.Method({
			name: 'goTrace',
			call: 'debug_goTrace',
			params: 2
		}),
		new web3._extend.Method({
			name: 'startGoTrace',
			call: 'debug_startGoTrace',
			params: 1
		}),
		new web3._extend.Method({
			name: 'stopGoTrace',
			call: 'debug_stopGoTrace',
			params: 0
		}),
		new web3._extend.Method({
			name: 'blockProfile',
			call: 'debug_blockProfile',
			params: 2
		}),
		new web3._extend.Method({
			name: 'setBlockProfileRate',
			call: 'debug_setBlockProfileRate',
			params: 1
		}),
		new web3._extend.Method({
			name: 'writeBlockProfile',
			call: 'debug_writeBlockProfile',
			params: 1
		}),
		new web3._extend.Method({
			name: 'mutexProfile',
			call: 'debug_mutexProfile',
			params: 2
		}),
		new web3._extend.Method({
			name: 'setMutexProfileFraction',
			call: 'debug_setMutexProfileFraction',
			params: 1
		}),
		new web3._extend.Method({
			name: 'writeMutexProfile',
			call: 'debug_writeMutexProfile',
			params: 1
		}),
		new web3._extend.Method({
			name: 'writeMemProfile',
			call: 'debug_writeMemProfile',
			params: 1
		}),
		new web3._extend.Method({
			name: 'traceBlock',
			call: 'debug_traceBlock',
			params: 2,
			inputFormatter: [null, null]
		}),
		new web3._extend.Method({
			name: 'traceBlockFromFile',
			call: 'debug_traceBlockFromFile',
			params: 2,
			inputFormatter: [null, null]
		}),
		new web3._extend.Method({
			name: 'traceBadBlock',
			call: 'debug_traceBadBlock',
			params: 1,
			inputFormatter: [null]
		}),
		new web3._extend.Method({
			name: 'standardTraceBadBlockToFile',
			call: 'debug_standardTraceBadBlockToFile',
			params: 2,
			inputFormatter: [null, null]
		}),
		new web3._extend.Method({
			name: 'standardTraceBlockToFile',
			call: 'debug_standardTraceBlockToFile',
			params: 2,
			inputFormatter: [null, null]
		}),
		new web3._extend.Method({
			name: 'traceBlockByNumber',
			call: 'debug_traceBlockByNumber',
			params: 2,
			inputFormatter: [null, null]
		}),
		new web3._extend.Method({
			name: 'traceBlockByHash',
			call: 'debug_traceBlockByHash',
			params: 2,
			inputFormatter: [null, null]
		}),
		new web3._extend.Method({
			name: 'traceTransaction',
			call: 'debug_traceTransaction',
			params: 2,
			inputFormatter: [null, null]
		}),
		new web3._extend.Method({
			name: 'preimage',
			call: 'debug_preimage',
			params: 1,
			inputFormatter: [null]
		}),
		new web3._extend.Method({
			name: 'getBadBlocks',
			call: 'debug_getBadBlocks',
			params: 0,
		}),
		new web3._extend.Method({
			name: 'storageRangeAt',
			call: 'debug_storageRangeAt',
			params: 5,
		}),
		new web3._extend.Method({
			name: 'getModifiedAccountsByNumber',
			call: 'debug_getModifiedAccountsByNumber',
			params: 2,
			inputFormatter: [null, null],
		}),
		new web3._extend.Method({
			name: 'getModifiedAccountsByHash',
			call: 'debug_getModifiedAccountsByHash',
			params: 2,
			inputFormatter:[null, null],
		}),
		new web3._extend.Method({
			name: 'freezeClient',
			call: 'debug_freezeClient',
			params: 1,
		}),
	],
	properties: []
});
`

const EthJs = `
web3._extend({
	property: 'eth',
	methods: [
		new web3._extend.Method({
			name: 'chainId',
			call: 'eth_chainId',
			params: 0
		}),
		new web3._extend.Method({
			name: 'sign',
			call: 'eth_sign',
			params: 2,
			inputFormatter: [web3._extend.formatters.inputAddressFormatter, null]
		}),
		new web3._extend.Method({
			name: 'resend',
			call: 'eth_resend',
			params: 3,
			inputFormatter: [web3._extend.formatters.inputTransactionFormatter, web3._extend.utils.fromDecimal, web3._extend.utils.fromDecimal]
		}),
		new web3._extend.Method({
			name: 'signTransaction',
			call: 'eth_signTransaction',
			params: 1,
			inputFormatter: [web3._extend.formatters.inputTransactionFormatter]
		}),
		new web3._extend.Method({
			name: 'submitTransaction',
			call: 'eth_submitTransaction',
			params: 1,
			inputFormatter: [web3._extend.formatters.inputTransactionFormatter]
		}),
		new web3._extend.Method({
			name: 'fillTransaction',
			call: 'eth_fillTransaction',
			params: 1,
			inputFormatter: [web3._extend.formatters.inputTransactionFormatter]
		}),
		new web3._extend.Method({
			name: 'getHeaderByNumber',
			call: 'eth_getHeaderByNumber',
			params: 1
		}),
		new web3._extend.Method({
			name: 'getHeaderByHash',
			call: 'eth_getHeaderByHash',
			params: 1
		}),
		new web3._extend.Method({
			name: 'getBlockByNumber',
			call: 'eth_getBlockByNumber',
			params: 2
		}),
		new web3._extend.Method({
			name: 'getBlockByHash',
			call: 'eth_getBlockByHash',
			params: 2
		}),
		new web3._extend.Method({
			name: 'getRawTransaction',
			call: 'eth_getRawTransactionByHash',
			params: 1
		}),
		new web3._extend.Method({
			name: 'getRawTransactionFromBlock',
			call: function(args) {
				return (web3._extend.utils.isString(args[0]) && args[0].indexOf('0x') === 0) ? 'eth_getRawTransactionByBlockHashAndIndex' : 'eth_getRawTransactionByBlockNumberAndIndex';
			},
			params: 2,
			inputFormatter: [web3._extend.formatters.inputBlockNumberFormatter, web3._extend.utils.toHex]
		}),
		new web3._extend.Method({
			name: 'getProof',
			call: 'eth_getProof',
			params: 3,
			inputFormatter: [web3._extend.formatters.inputAddressFormatter, null, web3._extend.formatters.inputBlockNumberFormatter]
		}),
	],
	properties: [
		new web3._extend.Property({
			name: 'pendingTransactions',
			getter: 'eth_pendingTransactions',
			outputFormatter: function(txs) {
				var formatted = [];
				for (var i = 0; i < txs.length; i++) {
					formatted.push(web3._extend.formatters.outputTransactionFormatter(txs[i]));
					formatted[i].blockHash = null;
				}
				return formatted;
			}
		}),
	]
});
`

const MinerJs = `
web3._extend({
	property: 'miner',
	methods: [
		new web3._extend.Method({
			name: 'start',
			call: 'miner_start',
			params: 1,
			inputFormatter: [null]
		}),
		new web3._extend.Method({
			name: 'stop',
			call: 'miner_stop'
		}),
		new web3._extend.Method({
			name: 'setEtherbase',
			call: 'miner_setEtherbase',
			params: 1,
			inputFormatter: [web3._extend.formatters.inputAddressFormatter]
		}),
		new web3._extend.Method({
			name: 'setExtra',
			call: 'miner_setExtra',
			params: 1
		}),
		new web3._extend.Method({
			name: 'setGasPrice',
			call: 'miner_setGasPrice',
			params: 1,
			inputFormatter: [web3._extend.utils.fromDecimal]
		}),
		new web3._extend.Method({
			name: 'setRecommitInterval',
			call: 'miner_setRecommitInterval',
			params: 1,
		}),
		new web3._extend.Method({
			name: 'getHashrate',
			call: 'miner_getHashrate'
		}),
	],
	properties: []
});
`

const NetJs = `
web3._extend({
	property: 'net',
	methods: [],
	properties: [
		new web3._extend.Property({
			name: 'version',
			getter: 'net_version'
		}),
	]
});
`

const PersonalJs = `
web3._extend({
	property: 'personal',
	methods: [
		new web3._extend.Method({
			name: 'importRawKey',
			call: 'personal_importRawKey',
			params: 2
		}),
		new web3._extend.Method({
			name: 'sign',
			call: 'personal_sign',
			params: 3,
			inputFormatter: [null, web3._extend.formatters.inputAddressFormatter, null]
		}),
		new web3._extend.Method({
			name: 'ecRecover',
			call: 'personal_ecRecover',
			params: 2
		}),
		new web3._extend.Method({
			name: 'openWallet',
			call: 'personal_openWallet',
			params: 2
		}),
		new web3._extend.Method({
			name: 'deriveAccount',
			call: 'personal_deriveAccount',
			params: 3
		}),
		new web3._extend.Method({
			name: 'signTransaction',
			call: 'personal_signTransaction',
			params: 2,
			inputFormatter: [web3._extend.formatters.inputTransactionFormatter, null]
		}),
		new web3._extend.Method({
			name: 'unpair',
			call: 'personal_unpair',
			params: 2
		}),
		new web3._extend.Method({
			name: 'initializeWallet',
			call: 'personal_initializeWallet',
			params: 1
		})
	],
	properties: [
		new web3._extend.Property({
			name: 'listWallets',
			getter: 'personal_listWallets'
		}),
	]
})
`

const RpcJs = `
web3._extend({
	property: 'rpc',
	methods: [],
	properties: [
		new web3._extend.Property({
			name: 'modules',
			getter: 'rpc_modules'
		}),
	]
});
`

const ShhJs = `
web3._extend({
	property: 'shh',
	methods: [
	],
	properties:
	[
		new web3._extend.Property({
			name: 'version',
			getter: 'shh_version',
			outputFormatter: web3._extend.utils.toDecimal
		}),
		new web3._extend.Property({
			name: 'info',
			getter: 'shh_info'
		}),
	]
});
`

const SwarmfsJs = `
web3._extend({
	property: 'swarmfs',
	methods:
	[
		new web3._extend.Method({
			name: 'mount',
			call: 'swarmfs_mount',
			params: 2
		}),
		new web3._extend.Method({
			name: 'unmount',
			call: 'swarmfs_unmount',
			params: 1
		}),
		new web3._extend.Method({
			name: 'listmounts',
			call: 'swarmfs_listmounts',
			params: 0
		}),
	]
});
`

const TxpoolJs = `
web3._extend({
	property: 'txpool',
	methods: [],
	properties:
	[
		new web3._extend.Property({
			name: 'content',
			getter: 'txpool_content'
		}),
		new web3._extend.Property({
			name: 'inspect',
			getter: 'txpool_inspect'
		}),
		new web3._extend.Property({
			name: 'status',
			getter: 'txpool_status',
			outputFormatter: function(status) {
				status.pending = web3._extend.utils.toDecimal(status.pending);
				status.queued = web3._extend.utils.toDecimal(status.queued);
				return status;
			}
		}),
	]
});
`

const AccountingJs = `
web3._extend({
	property: 'accounting',
	methods: [
		new web3._extend.Property({
			name: 'balance',
			getter: 'account_balance'
		}),
		new web3._extend.Property({
			name: 'balanceCredit',
			getter: 'account_balanceCredit'
		}),
		new web3._extend.Property({
			name: 'balanceDebit',
			getter: 'account_balanceDebit'
		}),
		new web3._extend.Property({
			name: 'bytesCredit',
			getter: 'account_bytesCredit'
		}),
		new web3._extend.Property({
			name: 'bytesDebit',
			getter: 'account_bytesDebit'
		}),
		new web3._extend.Property({
			name: 'msgCredit',
			getter: 'account_msgCredit'
		}),
		new web3._extend.Property({
			name: 'msgDebit',
			getter: 'account_msgDebit'
		}),
		new web3._extend.Property({
			name: 'peerDrops',
			getter: 'account_peerDrops'
		}),
		new web3._extend.Property({
			name: 'selfDrops',
			getter: 'account_selfDrops'
		}),
	]
});
`

const LESJs = `
web3._extend({
	property: 'les',
	methods:
	[
		new web3._extend.Method({
			name: 'getCheckpoint',
			call: 'les_getCheckpoint',
			params: 1
		}),
		new web3._extend.Method({
			name: 'clientInfo',
			call: 'les_clientInfo',
			params: 1
		}),
		new web3._extend.Method({
			name: 'priorityClientInfo',
			call: 'les_priorityClientInfo',
			params: 3
		}),
		new web3._extend.Method({
			name: 'setClientParams',
			call: 'les_setClientParams',
			params: 2
		}),
		new web3._extend.Method({
			name: 'setDefaultParams',
			call: 'les_setDefaultParams',
			params: 1
		}),
		new web3._extend.Method({
			name: 'addBalance',
			call: 'les_addBalance',
			params: 3
		}),
	],
	properties:
	[
		new web3._extend.Property({
			name: 'latestCheckpoint',
			getter: 'les_latestCheckpoint'
		}),
		new web3._extend.Property({
			name: 'checkpointContractAddress',
			getter: 'les_getCheckpointContractAddress'
		}),
		new web3._extend.Property({
			name: 'serverInfo',
			getter: 'les_serverInfo'
		}),
	]
});
`<|MERGE_RESOLUTION|>--- conflicted
+++ resolved
@@ -84,7 +84,6 @@
 				params: 3,
 		}),
 		new web3._extend.Method({
-<<<<<<< HEAD
 				name: 'getCtxStats',
 				call: 'cross_ctxStats',
 				params: 0,
@@ -94,8 +93,7 @@
 				call: 'cross_poolStats',
 				params: 0,
 		}),
-
-=======
+		new web3._extend.Method({
 			name: 'setStoreDelay',
 			call: 'cross_setStoreDelay',
 			params: 2,
@@ -105,7 +103,16 @@
 			call: 'cross_remove',
 			params: 2,
 		}),
->>>>>>> da4b8d62
+	    new web3._extend.Method({
+			name: 'syncPending',
+			call: 'cross_syncPending',
+			params: 0,
+		}),
+		new web3._extend.Method({
+			name: 'syncStore',
+			call: 'cross_syncStore',
+			params: 0,
+		}),
 	],
 	properties: [
 		new web3._extend.Property({
